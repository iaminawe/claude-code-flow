--- conflicted
+++ resolved
@@ -1,205 +1,41 @@
 ---
 name: claude-flow-memory
-description: Interact with Claude-Flow memory system using batchtools optimization
+description: Interact with Claude-Flow memory system
 ---
 
-<<<<<<< HEAD
-# Claude-Flow Memory System (Batchtools Optimized)
-
-The memory system provides persistent storage with enhanced batch operations for efficient cross-session and cross-agent collaboration.
-=======
 # 🧠 Claude-Flow Memory System
 
 The memory system provides persistent storage for cross-session and cross-agent collaboration with CRDT-based conflict resolution.
->>>>>>> 7fa8ad97
 
-## Batch Store Operations
+## Store Information
 ```bash
-<<<<<<< HEAD
-# Single store (traditional)
-npx claude-flow memory store "key" "value" --namespace project
-
-# Batch store multiple key-value pairs
-npx claude-flow memory batch-store --data '{
-  "project_specs": "e-commerce platform requirements",
-  "api_design": "RESTful API architecture",
-  "db_schema": "PostgreSQL database design"
-}' --namespace project
-
-# Bulk import from file
-npx claude-flow memory bulk-import data.json --parallel
-=======
 # Store with default namespace
 ./claude-flow memory store "key" "value"
 
 # Store with specific namespace
 ./claude-flow memory store "architecture_decisions" "microservices with API gateway" --namespace arch
->>>>>>> 7fa8ad97
 ```
 
-## Parallel Query Operations
+## Query Memory
 ```bash
-<<<<<<< HEAD
-# Single query (traditional)
-npx claude-flow memory query "search term" --limit 10
-
-# Parallel multi-term search
-npx claude-flow memory batch-query --terms "api,database,authentication" --parallel
-
-# Cross-namespace parallel search
-npx claude-flow memory multi-query "pattern" --namespaces "all" --concurrent
-```
-
-## Batch Statistics & Analysis
-```bash
-# Comprehensive stats across all namespaces
-npx claude-flow memory batch-stats --detailed --parallel
-
-# Analyze memory usage patterns
-npx claude-flow memory analyze --patterns --concurrent
-
-# Generate usage reports
-npx claude-flow memory batch-report --format "json,csv,html"
-```
-
-## Bulk Export/Import Operations
-```bash
-# Export multiple namespaces concurrently
-npx claude-flow memory batch-export --namespaces "project,agents,tasks" --output exports/
-
-# Parallel import with validation
-npx claude-flow memory batch-import --files "*.json" --validate --parallel
-
-# Incremental backup with compression
-npx claude-flow memory backup --incremental --compress --parallel
-```
-
-## Enhanced Namespace Operations
-```bash
-# Create multiple namespaces
-npx claude-flow memory batch-create-ns "feature1,feature2,feature3"
-
-# Clone namespaces in parallel
-npx claude-flow memory batch-clone --source project --targets "dev,test,prod"
-
-# Merge namespaces concurrently
-npx claude-flow memory batch-merge --sources "temp1,temp2" --target main
-```
-
-## Advanced Batch Operations
-
-### Parallel Data Processing
-```bash
-# Transform data across namespaces
-npx claude-flow memory batch-transform --operation "encrypt" --namespaces "sensitive"
-
-# Aggregate data from multiple sources
-npx claude-flow memory batch-aggregate --sources "logs,metrics,events" --operation "summarize"
-```
-
-### Concurrent Synchronization
-```bash
-# Sync memory across agents
-npx claude-flow memory batch-sync --agents "all" --bidirectional
-
-# Replicate to remote storage
-npx claude-flow memory batch-replicate --destinations "s3,gcs" --parallel
-```
-
-### Bulk Cleanup Operations
-```bash
-# Clean old data in parallel
-npx claude-flow memory batch-clean --older-than "30d" --namespaces "all"
-
-# Optimize storage concurrently
-npx claude-flow memory batch-optimize --compact --dedupe --parallel
-```
-
-## Performance Optimizations
-
-### Batch Read Operations
-```bash
-# Prefetch related data
-npx claude-flow memory batch-prefetch --keys "user_*" --cache
-
-# Parallel read with fallback
-npx claude-flow memory batch-read --keys-file keys.txt --fallback-ns default
-```
-
-### Batch Write Operations
-```bash
-# Atomic batch writes
-npx claude-flow memory batch-write --atomic --data updates.json
-
-# Conditional batch updates
-npx claude-flow memory batch-update --if-exists --data changes.json
-=======
 # Search across all namespaces
 ./claude-flow memory query "authentication"
 
 # Search with filters
 ./claude-flow memory query "API design" --namespace arch --limit 10
->>>>>>> 7fa8ad97
 ```
 
-## Monitoring & Analytics
-
-### Real-time Batch Monitoring
+## Memory Statistics
 ```bash
-<<<<<<< HEAD
-# Monitor batch operations
-npx claude-flow memory monitor --batch-ops --real-time
-
-# Track memory usage patterns
-npx claude-flow memory track --patterns --visualize
-=======
 # Show overall statistics
 ./claude-flow memory stats
 
 # Show namespace-specific stats
 ./claude-flow memory stats --namespace project
->>>>>>> 7fa8ad97
 ```
 
-### Performance Analysis
+## Export/Import
 ```bash
-<<<<<<< HEAD
-# Analyze batch operation performance
-npx claude-flow memory perf-analyze --operations "read,write,query"
-
-# Generate optimization recommendations
-npx claude-flow memory optimize-suggest --based-on-usage
-```
-
-## Best Practices for Batch Operations
-- Use `--parallel` for independent operations
-- Enable `--atomic` for data consistency
-- Leverage `--cache` for repeated reads
-- Use `--stream` for large datasets
-- Enable `--compress` for network transfers
-- Set `--batch-size` based on memory limits
-- Use `--retry` for resilient operations
-- Enable `--validate` for data integrity
-
-## Examples of Complex Workflows
-
-### Project Initialization
-```bash
-# Initialize complete project memory in parallel
-npx claude-flow memory batch-init --template "web-app" --namespaces "specs,arch,impl,tests"
-```
-
-### Data Migration
-```bash
-# Migrate data between formats
-npx claude-flow memory batch-migrate --from "v1" --to "v2" --transform migrate.js --parallel
-```
-
-### Distributed Processing
-```bash
-# Process memory data across multiple workers
-npx claude-flow memory distribute --operation "analyze" --workers 4 --queue-size 1000
-=======
 # Export all memory
 ./claude-flow memory export full-backup.json
 
@@ -268,5 +104,4 @@
 ### Backup project memory:
 ```bash
 ./claude-flow memory export project-$(date +%Y%m%d).json --namespace project
->>>>>>> 7fa8ad97
 ```