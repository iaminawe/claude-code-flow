--- conflicted
+++ resolved
@@ -1,32 +1,7 @@
-# Claude Code Configuration
-
-<<<<<<< HEAD
-## Build Commands
-- `npm run build`: Build the project using Deno compile
-- `npm run test`: Run the full test suite
-- `npm run lint`: Run ESLint and format checks
-- `npm run typecheck`: Run TypeScript type checking
-- `./claude-flow start`: Start the orchestration system
-- `./claude-flow --help`: Show all available commands
-
-## Code Style Preferences
-- Use ES modules (import/export) syntax, not CommonJS (require)
-- Destructure imports when possible (e.g., `import { foo } from 'bar'`)
-- Use TypeScript for all new code
-- Follow existing naming conventions (camelCase for variables, PascalCase for classes)
-- Add JSDoc comments for public APIs
-- Use async/await instead of Promise chains
-- Prefer const/let over var
-
-## Workflow Guidelines
-- Always run typecheck after making code changes
-- Run tests before committing changes
-- Use meaningful commit messages following conventional commits
-- Create feature branches for new functionality
-- Ensure all tests pass before merging
-=======
+# Claude Code Configuration - SPARC Development Environment
+
 ## Project Overview
-This project uses the SPARC (Specification, Pseudocode, Architecture, Refinement, Completion) methodology for systematic Test-Driven Development with AI assistance through Claude-Flow orchestration.
+This project uses the SPARC (Specification, Pseudocode, Architecture, Refinement, Completion) methodology for systematic Test-Driven Development with AI assistance through Claude-Flow orchestration, enhanced with TaskMaster integration for PRD-driven development and BatchTool optimizations for parallel execution.
 
 ## SPARC Development Commands
 
@@ -36,11 +11,21 @@
 - `./claude-flow sparc tdd "<feature>"`: Run complete TDD workflow using SPARC methodology
 - `./claude-flow sparc info <mode>`: Get detailed information about a specific mode
 
+### TaskMaster Commands
+- `./claude-flow taskmaster generate <prd-file>`: Generate tasks from PRD with SPARC mapping
+- `./claude-flow taskmaster execute <task-id>`: Execute single task
+- `./claude-flow taskmaster execute-all`: Execute all tasks in parallel
+- `./claude-flow taskmaster monitor`: Real-time execution monitoring
+- `./claude-flow taskmaster config`: Manage configuration settings
+- `./claude-flow taskmaster optimize`: Optimize task execution order
+
 ### Standard Build Commands
 - `npm run build`: Build the project
 - `npm run test`: Run the test suite
 - `npm run lint`: Run linter and format checks
 - `npm run typecheck`: Run TypeScript type checking
+- `./claude-flow start --ui`: Start the orchestration system with UI
+- `./claude-flow --help`: Show all available commands
 
 ## SPARC Methodology Workflow
 
@@ -96,42 +81,62 @@
 - Create comprehensive documentation
 - Validate against original requirements
 
-## SPARC Mode Reference
-
-### Development Modes
-- **`architect`**: System design and architecture planning
-- **`code`**: Clean, modular code implementation
-- **`tdd`**: Test-driven development and testing
-- **`spec-pseudocode`**: Requirements and algorithmic planning
-- **`integration`**: System integration and coordination
-
-### Quality Assurance Modes
-- **`debug`**: Troubleshooting and bug resolution
-- **`security-review`**: Security analysis and vulnerability assessment
-- **`refinement-optimization-mode`**: Performance optimization and refactoring
-
-### Support Modes
-- **`docs-writer`**: Documentation creation and maintenance
-- **`devops`**: Deployment and infrastructure management
-- **`mcp`**: External service integration
-- **`swarm`**: Multi-agent coordination for complex tasks
-
-## Claude Code Slash Commands
-
-Claude Code slash commands are available in `.claude/commands/`:
-
-### Project Commands
-- `/sparc`: Execute SPARC methodology workflows
-- `/sparc-<mode>`: Run specific SPARC mode (e.g., /sparc-architect)
-- `/claude-flow-help`: Show all Claude-Flow commands
-- `/claude-flow-memory`: Interact with memory system
-- `/claude-flow-swarm`: Coordinate multi-agent swarms
-
-### Using Slash Commands
-1. Type `/` in Claude Code to see available commands
-2. Select a command or type its name
-3. Commands are context-aware and project-specific
-4. Custom commands can be added to `.claude/commands/`
+## TaskMaster Integration Workflow
+
+### PRD-Driven Development
+```bash
+# 1. Create a PRD file
+cat > project.prd << 'EOF'
+# Project Name
+## Overview
+Project description and goals
+## Requirements
+- Feature requirements
+- Technical specifications
+EOF
+
+# 2. Generate tasks with AI enhancement
+export ANTHROPIC_API_KEY='your-api-key'
+./claude-flow taskmaster generate project.prd --ai --sparc-mapping
+
+# 3. Optimize and execute
+./claude-flow taskmaster optimize --save
+./claude-flow taskmaster execute-all --parallel --max-agents 8
+
+# 4. Monitor progress
+./claude-flow taskmaster monitor
+```
+
+### Swarm Integration
+```bash
+# Execute TaskMaster tasks with swarm (always use --ui)
+./claude-flow swarm start --taskmaster --ui --max-agents 10
+
+# Direct PRD execution
+./claude-flow swarm start --taskmaster-prd project.prd --ui
+```
+
+## Performance Optimizations (BatchTool)
+
+### Parallel Execution Features
+- **Connection Pooling**: Efficient resource management
+- **Intelligent Caching**: TTL-based result caching
+- **Resource Monitoring**: Slow task detection and optimization
+- **Boomerang Pattern**: Advanced dependency resolution
+- **Async Processing**: Non-blocking task execution
+
+### Configuration
+```javascript
+// .roomodes metadata
+{
+  "parallelExecution": true,
+  "asyncProcessing": true,
+  "connectionPooling": true,
+  "intelligentCaching": true,
+  "resourceMonitoring": true,
+  "maxConcurrency": 10
+}
+```
 
 ## Code Style and Best Practices
 
@@ -148,6 +153,7 @@
 - Implement proper error handling and logging
 - Use async/await for asynchronous operations
 - Prefer composition over inheritance
+- Use ES modules (import/export) syntax, not CommonJS (require)
 
 ### Memory and State Management
 - Use claude-flow memory system for persistent state across sessions
@@ -155,70 +161,25 @@
 - Query previous work before starting new tasks
 - Export/import memory for backup and sharing
 
-## SPARC Memory Integration
-
-### Memory Commands for SPARC Development
-```bash
-# Store project specifications
-./claude-flow memory store spec_auth "User authentication requirements and constraints"
-
-# Store architectural decisions
-./claude-flow memory store arch_decisions "Database schema and API design choices"
-
-# Store test results and coverage
-./claude-flow memory store test_coverage "Authentication module: 95% coverage, all tests passing"
-
-# Query previous work
-./claude-flow memory query auth_implementation
-
-# Export project memory
-./claude-flow memory export project_backup.json
-```
-
-### Memory Namespaces
-- **`spec`**: Requirements and specifications
-- **`arch`**: Architecture and design decisions
-- **`impl`**: Implementation notes and code patterns
-- **`test`**: Test results and coverage reports
-- **`debug`**: Bug reports and resolution notes
-
-## Workflow Examples
-
-### Feature Development Workflow
-```bash
-# 1. Start with specification
-./claude-flow sparc run spec-pseudocode "User profile management feature"
-
-# 2. Design architecture
-./claude-flow sparc run architect "Profile service architecture with data validation"
-
-# 3. Implement with TDD
-./claude-flow sparc tdd "user profile CRUD operations"
-
-# 4. Security review
-./claude-flow sparc run security-review "profile data access and validation"
-
-# 5. Integration testing
-./claude-flow sparc run integration "profile service with authentication system"
-
-# 6. Documentation
-./claude-flow sparc run docs-writer "profile service API documentation"
-```
-
-### Bug Fix Workflow
-```bash
-# 1. Debug and analyze
-./claude-flow sparc run debug "authentication token expiration issue"
-
-# 2. Write regression tests
-./claude-flow sparc run tdd "token refresh mechanism tests"
-
-# 3. Implement fix
-./claude-flow sparc run code "fix token refresh in authentication service"
-
-# 4. Security review
-./claude-flow sparc run security-review "token handling security implications"
-```
+## Real-Time Monitoring
+
+### Multi-Terminal Setup
+```bash
+# Terminal 1: Execute with UI
+./claude-flow swarm start --taskmaster --ui
+
+# Terminal 2: TaskMaster monitor
+./claude-flow taskmaster monitor
+
+# Terminal 3: System monitor
+./claude-flow monitor
+```
+
+### Dashboard Features
+- Task progress and completion tracking
+- Agent utilization and performance metrics
+- Real-time sync status
+- Error highlighting and debugging
 
 ## Configuration Files
 
@@ -226,70 +187,58 @@
 - **`.claude/commands/`**: Claude Code slash commands for all SPARC modes
 - **`.claude/logs/`**: Conversation and session logs
 
-### SPARC Configuration
-- **`.roomodes`**: SPARC mode definitions and configurations (auto-generated)
-- **`.roo/`**: SPARC templates and workflows (auto-generated)
+### TaskMaster Configuration
+- **`.taskmaster/config/`**: Integration and sync settings
+- **`.taskmaster/tasks/`**: Generated task storage
+- **`.taskmaster/sparc/`**: SPARC mode mappings
 
 ### Claude-Flow Configuration
 - **`memory/`**: Persistent memory and session data
 - **`coordination/`**: Multi-agent coordination settings
-- **`CLAUDE.md`**: Project instructions for Claude Code
+- **`.roomodes`**: SPARC mode definitions with BatchTool optimizations
+- **`CLAUDE.md`**: This file - project instructions for Claude Code
 
 ## Git Workflow Integration
 
-### Commit Strategy with SPARC
+### Commit Strategy
 - **Specification commits**: After completing requirements analysis
 - **Architecture commits**: After design phase completion
 - **TDD commits**: After each Red-Green-Refactor cycle
 - **Integration commits**: After successful component integration
 - **Documentation commits**: After completing documentation updates
 
-### Branch Strategy
-- **`feature/sparc-<feature-name>`**: Feature development with SPARC methodology
-- **`hotfix/sparc-<issue>`**: Bug fixes using SPARC debugging workflow
-- **`refactor/sparc-<component>`**: Refactoring using optimization mode
-
 ## Troubleshooting
 
-### Common SPARC Issues
+### Common Issues
 - **Mode not found**: Check `.roomodes` file exists and is valid JSON
 - **Memory persistence**: Ensure `memory/` directory has write permissions
 - **Tool access**: Verify required tools are available for the selected mode
-- **Namespace conflicts**: Use unique memory namespaces for different features
+- **Performance issues**: Check BatchTool settings in `.roomodes` metadata
+- **TaskMaster errors**: Verify PRD format and API key configuration
 
 ### Debug Commands
 ```bash
-# Check SPARC configuration
-./claude-flow sparc modes
-
-# Verify memory system
-./claude-flow memory stats
-
 # Check system status
 ./claude-flow status
 
-# View detailed mode information
-./claude-flow sparc info <mode-name>
-```
->>>>>>> 7fa8ad97
-
-## Project Architecture
-This is a Claude-Flow AI agent orchestration system with the following components:
-- **CLI Interface**: Command-line tools for managing the system
-- **Orchestrator**: Core engine for coordinating agents and tasks
-- **Memory System**: Persistent storage and retrieval of information
-- **Terminal Management**: Automated terminal session handling
-- **MCP Integration**: Model Context Protocol server for Claude integration
-- **Agent Coordination**: Multi-agent task distribution and management
+# Verify TaskMaster setup
+./claude-flow taskmaster ai-status
+
+# View memory stats
+./claude-flow memory stats
+
+# Check swarm health
+./claude-flow swarm status
+```
 
 ## Important Notes
-- Use `claude --dangerously-skip-permissions` for unattended operation
-- The system supports both daemon and interactive modes
-- Memory persistence is handled automatically
-- All components are event-driven for scalability
-
-## Debugging
-- Check logs in `./claude-flow.log`
-- Use `./claude-flow status` to check system health
-- Monitor with `./claude-flow monitor` for real-time updates
-- Verbose output available with `--verbose` flag on most commands+
+- Always run tests before committing (`npm run test`)
+- Use SPARC memory system to maintain context across sessions
+- Follow the Red-Green-Refactor cycle during TDD phases
+- Document architectural decisions in memory for future reference
+- Regular security reviews for any authentication or data handling code
+- Claude Code slash commands provide quick access to SPARC modes
+- Use --ui flag with swarm commands for real-time monitoring
+
+For more information about SPARC methodology, see: https://github.com/ruvnet/claude-code-flow/docs/sparc.md