# Dependencies
node_modules/
.deno/

# Build outputs
dist/
*.exe

# IDE
.vscode/
.idea/
*.swp
*.swo
*~

# OS
.DS_Store
Thumbs.db

# Logs
*.log
logs/

# Environment
.env
.env.local
.env.*.local

# Test coverage
coverage/
.nyc_output/

# Claude-Flow specific
claude-flow.db
claude-flow.config.json
# memory/
# sessions/

# Temporary files
*.tmp
*.temp
.cache/

package
test-init
test-full-init

<<<<<<< HEAD
swarm-runs
coordination/
.claude/logs/
=======
swarm-runs
>>>>>>> 93fb608e
<|MERGE_RESOLUTION|>--- conflicted
+++ resolved
@@ -45,10 +45,13 @@
 test-init
 test-full-init
 
-<<<<<<< HEAD
 swarm-runs
-coordination/
-.claude/logs/
-=======
-swarm-runs
->>>>>>> 93fb608e
+
+# Temporary executables
+bin/*.tmp-*
+
+# Runtime data
+swarm-coordination/swarm/
+
+# Draft files
+QUICKSTART-TODO.md