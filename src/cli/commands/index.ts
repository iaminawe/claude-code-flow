import { CLI, success, error, warning, info, VERSION } from "../cli-core.ts";
import type { Command, CommandContext } from "../cli-core.ts";
import { bold, blue, yellow } from "https://deno.land/std@0.224.0/fmt/colors.ts";
import { Orchestrator } from "../../core/orchestrator-fixed.ts";
import { ConfigManager } from "../../core/config.ts";
import { MemoryManager } from "../../memory/manager.ts";
import { EventBus } from "../../core/event-bus.ts";
import { Logger } from "../../core/logger.ts";
import { JsonPersistenceManager } from "../../core/json-persistence.ts";
import { swarmAction } from "./swarm.ts";
import { SimpleMemoryManager } from "./memory.ts";
import { sparcAction } from "./sparc.ts";
<<<<<<< HEAD
import { createMigrateCommand } from "./migrate.ts";
=======
import { taskmasterAction } from "./taskmaster.ts";
>>>>>>> 7fa8ad97

let orchestrator: Orchestrator | null = null;
let configManager: ConfigManager | null = null;
let persistence: JsonPersistenceManager | null = null;

async function getPersistence(): Promise<JsonPersistenceManager> {
  if (!persistence) {
    persistence = new JsonPersistenceManager();
    await persistence.initialize();
  }
  return persistence;
}

async function getOrchestrator(): Promise<Orchestrator> {
  if (!orchestrator) {
    const config = await getConfigManager();
    const eventBus = EventBus.getInstance();
    const logger = new Logger({ level: "info", format: "text", destination: "console" });
    orchestrator = new Orchestrator(config, eventBus, logger);
  }
  return orchestrator;
}

async function getConfigManager(): Promise<ConfigManager> {
  if (!configManager) {
    configManager = ConfigManager.getInstance();
    await configManager.load();
  }
  return configManager;
}

export function setupCommands(cli: CLI): void {
  // Init command
  cli.command({
    name: "init",
    description: "Initialize Claude Code integration files",
    options: [
      {
        name: "force",
        short: "f",
        description: "Overwrite existing files",
        type: "boolean",
      },
      {
        name: "minimal",
        short: "m",
        description: "Create minimal configuration files",
        type: "boolean",
      },
    ],
    action: async (ctx: CommandContext) => {
      try {
        success("Initializing Claude Code integration files...");
        
        const force = ctx.flags.force as boolean || ctx.flags.f as boolean;
        const minimal = ctx.flags.minimal as boolean || ctx.flags.m as boolean;
        
        // Check if files already exist
        const files = ["CLAUDE.md", "memory-bank.md", "coordination.md"];
        const existingFiles = [];
        
        for (const file of files) {
          const exists = await Deno.stat(file).then(() => true).catch(() => false);
          if (exists) {
            existingFiles.push(file);
          }
        }
        
        if (existingFiles.length > 0 && !force) {
          warning(`The following files already exist: ${existingFiles.join(", ")}`);
          console.log("Use --force to overwrite existing files");
          return;
        }
        
        // Create CLAUDE.md
        const claudeMd = minimal ? createMinimalClaudeMd() : createFullClaudeMd();
        await Deno.writeTextFile("CLAUDE.md", claudeMd);
        console.log("  ✓ Created CLAUDE.md");
        
        // Create memory-bank.md  
        const memoryBankMd = minimal ? createMinimalMemoryBankMd() : createFullMemoryBankMd();
        await Deno.writeTextFile("memory-bank.md", memoryBankMd);
        console.log("  ✓ Created memory-bank.md");
        
        // Create coordination.md
        const coordinationMd = minimal ? createMinimalCoordinationMd() : createFullCoordinationMd();
        await Deno.writeTextFile("coordination.md", coordinationMd);
        console.log("  ✓ Created coordination.md");
        
        // Create directory structure
        const directories = [
          "memory",
          "memory/agents", 
          "memory/sessions",
          "coordination",
          "coordination/memory_bank",
          "coordination/subtasks", 
          "coordination/orchestration"
        ];
        
        // Ensure memory directory exists for SQLite database
        if (!directories.includes("memory")) {
          directories.unshift("memory");
        }
        
        for (const dir of directories) {
          try {
            await Deno.mkdir(dir, { recursive: true });
            console.log(`  ✓ Created ${dir}/ directory`);
          } catch (err) {
            if (!(err instanceof Deno.errors.AlreadyExists)) {
              throw err;
            }
          }
        }
        
        // Create placeholder files for memory directories
        const agentsReadme = createAgentsReadme();
        await Deno.writeTextFile("memory/agents/README.md", agentsReadme);
        console.log("  ✓ Created memory/agents/README.md");
        
        const sessionsReadme = createSessionsReadme();
        await Deno.writeTextFile("memory/sessions/README.md", sessionsReadme);
        console.log("  ✓ Created memory/sessions/README.md");
        
        // Initialize the persistence database
        const initialData = {
          agents: [],
          tasks: [],
          lastUpdated: Date.now()
        };
        await Deno.writeTextFile("memory/claude-flow-data.json", JSON.stringify(initialData, null, 2));
        console.log("  ✓ Created memory/claude-flow-data.json (persistence database)");
        
        success("Claude Code integration files initialized successfully!");
        console.log("\nNext steps:");
        console.log("1. Review and customize the generated files for your project");
        console.log("2. Run 'npx claude-flow start' to begin the orchestration system");
        console.log("3. Use 'claude --dangerously-skip-permissions' for unattended operation");
        console.log("\nNote: Persistence database initialized at memory/claude-flow-data.json");
        
      } catch (err) {
        error(`Failed to initialize files: ${(err as Error).message}`);
      }
    },
  });

  // Start command
  cli.command({
    name: "start",
    description: "Start the orchestration system",
    options: [
      {
        name: "daemon",
        short: "d",
        description: "Run as daemon in background",
        type: "boolean",
      },
      {
        name: "port",
        short: "p",
        description: "MCP server port",
        type: "number",
        default: 3000,
      },
    ],
    action: async (ctx: CommandContext) => {
      success("Starting Claude-Flow orchestration system...");
      
      try {
        const orch = await getOrchestrator();
        await orch.start();
        
        success("System started successfully!");
        info("Components initialized:");
        console.log("   ✓ Event Bus");
        console.log("   ✓ Orchestrator Engine");
        console.log("   ✓ Memory Manager");
        console.log("   ✓ Terminal Pool");
        console.log("   ✓ MCP Server");
        console.log("   ✓ Coordination Manager");
        
        if (!ctx.flags.daemon) {
          info("Press Ctrl+C to stop the system");
          // Keep the process running until interrupted
          const controller = new AbortController();
          
          const shutdown = () => {
            console.log("\nShutting down...");
            controller.abort();
          };
          
          Deno.addSignalListener("SIGINT", shutdown);
          Deno.addSignalListener("SIGTERM", shutdown);
          
          try {
            await new Promise<void>((resolve) => {
              controller.signal.addEventListener('abort', () => resolve());
            });
          } finally {
            Deno.removeSignalListener("SIGINT", shutdown);
            Deno.removeSignalListener("SIGTERM", shutdown);
          }
        }
      } catch (err) {
        error(`Failed to start system: ${(err as Error).message}`);
        Deno.exit(1);
      }
    },
  });

  // Task command
  cli.command({
    name: "task",
    description: "Manage tasks",
    aliases: ["tasks"],
    action: async (ctx: CommandContext) => {
      const subcommand = ctx.args[0];
      
      switch (subcommand) {
        case "create": {
          const type = ctx.args[1] || "general";
          const description = ctx.args.slice(2).join(" ") || "No description";
          
          try {
            const persist = await getPersistence();
            const taskId = `task-${Date.now()}-${Math.random().toString(36).substr(2, 9)}`;
            
            // Save to persistence directly
            await persist.saveTask({
              id: taskId,
              type,
              description,
              status: 'pending',
              priority: ctx.flags.priority as number || 1,
              dependencies: ctx.flags.deps ? (ctx.flags.deps as string).split(",") : [],
              metadata: {},
              progress: 0,
              createdAt: Date.now(),
            });
            
            success(`Task created successfully!`);
            console.log(`📝 Task ID: ${taskId}`);
            console.log(`🎯 Type: ${type}`);
            console.log(`📄 Description: ${description}`);
          } catch (err) {
            error(`Failed to create task: ${(err as Error).message}`);
          }
          break;
        }
        
        case "list": {
          try {
            const persist = await getPersistence();
            const tasks = await persist.getActiveTasks();
            
            if (tasks.length === 0) {
              info("No active tasks");
            } else {
              success(`Active tasks (${tasks.length}):`);
              for (const task of tasks) {
                console.log(`  • ${task.id} (${task.type}) - ${task.status}`);
                if (ctx.flags.verbose) {
                  console.log(`    Description: ${task.description}`);
                }
              }
            }
          } catch (err) {
            error(`Failed to list tasks: ${(err as Error).message}`);
          }
          break;
        }
        
        case "assign": {
          const taskId = ctx.args[1];
          const agentId = ctx.args[2];
          
          if (!taskId || !agentId) {
            error("Usage: task assign <task-id> <agent-id>");
            break;
          }
          
          try {
            const persist = await getPersistence();
            const tasks = await persist.getAllTasks();
            const agents = await persist.getAllAgents();
            
            const task = tasks.find(t => t.id === taskId);
            const agent = agents.find(a => a.id === agentId);
            
            if (!task) {
              error(`Task not found: ${taskId}`);
              break;
            }
            
            if (!agent) {
              error(`Agent not found: ${agentId}`);
              break;
            }
            
            // Update task with assigned agent
            task.assignedAgent = agentId;
            task.status = "assigned";
            await persist.saveTask(task);
            
            success(`Task ${taskId} assigned to agent ${agentId}`);
            console.log(`📝 Task: ${task.description}`);
            console.log(`🤖 Agent: ${agent.name} (${agent.type})`);
          } catch (err) {
            error(`Failed to assign task: ${(err as Error).message}`);
          }
          break;
        }
        
        case "workflow": {
          const workflowFile = ctx.args[1];
          if (!workflowFile) {
            error("Usage: task workflow <workflow-file>");
            break;
          }
          
          try {
            const content = await Deno.readTextFile(workflowFile);
            const workflow = JSON.parse(content);
            
            success("Workflow loaded:");
            console.log(`📋 Name: ${workflow.name || 'Unnamed'}`);
            console.log(`📝 Description: ${workflow.description || 'No description'}`);
            console.log(`🤖 Agents: ${workflow.agents?.length || 0}`);
            console.log(`📌 Tasks: ${workflow.tasks?.length || 0}`);
            
            if (ctx.flags.execute) {
              warning("Workflow execution would start here (not yet implemented)");
              // TODO: Implement workflow execution
            } else {
              info("To execute this workflow, ensure Claude-Flow is running");
            }
          } catch (err) {
            error(`Failed to load workflow: ${(err as Error).message}`);
          }
          break;
        }
        
        default: {
          console.log("Available subcommands: create, list, assign, workflow");
          break;
        }
      }
    },
  });

  // Agent command
  cli.command({
    name: "agent",
    description: "Manage agents",
    aliases: ["agents"],
    action: async (ctx: CommandContext) => {
      const subcommand = ctx.args[0];
      
      switch (subcommand) {
        case "spawn": {
          const type = ctx.args[1] || "researcher";
          const name = ctx.flags.name as string || `${type}-${Date.now()}`;
          
          try {
            const persist = await getPersistence();
            const agentId = `agent-${Date.now()}-${Math.random().toString(36).substr(2, 9)}`;
            
            // Save to persistence directly
            await persist.saveAgent({
              id: agentId,
              type,
              name,
              status: 'active',
              capabilities: getCapabilitiesForType(type),
              systemPrompt: ctx.flags.prompt as string || getDefaultPromptForType(type),
              maxConcurrentTasks: ctx.flags.maxTasks as number || 5,
              priority: ctx.flags.priority as number || 1,
              createdAt: Date.now(),
            });
            
            success(`Agent spawned successfully!`);
            console.log(`📝 Agent ID: ${agentId}`);
            console.log(`🤖 Type: ${type}`);
            console.log(`📛 Name: ${name}`);
            console.log(`⚡ Status: Active`);
          } catch (err) {
            error(`Failed to spawn agent: ${(err as Error).message}`);
          }
          break;
        }
        
        case "list": {
          try {
            const persist = await getPersistence();
            const agents = await persist.getActiveAgents();
            
            if (agents.length === 0) {
              info("No active agents");
            } else {
              success(`Active agents (${agents.length}):`);
              for (const agent of agents) {
                console.log(`  • ${agent.id} (${agent.type}) - ${agent.status}`);
              }
            }
          } catch (err) {
            error(`Failed to list agents: ${(err as Error).message}`);
          }
          break;
        }
        
        default: {
          console.log("Available subcommands: spawn, list");
          break;
        }
      }
    },
  });

  // Status command
  cli.command({
    name: "status",
    description: "Show system status",
    action: async (ctx: CommandContext) => {
      try {
        const persist = await getPersistence();
        const stats = await persist.getStats();
        
        // Check if orchestrator is running by looking for the log file
        const isRunning = await Deno.stat("orchestrator.log").then(() => true).catch(() => false);
        
        success("Claude-Flow System Status:");
        console.log(`🟢 Status: ${isRunning ? 'Running' : 'Stopped'}`);
        console.log(`🤖 Agents: ${stats.activeAgents} active (${stats.totalAgents} total)`);
        console.log(`📋 Tasks: ${stats.pendingTasks} in queue (${stats.totalTasks} total)`);
        console.log(`💾 Memory: Ready`);
        console.log(`🖥️  Terminal Pool: Ready`);
        console.log(`🌐 MCP Server: ${isRunning ? 'Running' : 'Stopped'}`);
        
        if (ctx.flags.verbose) {
          console.log("\nDetailed Statistics:");
          console.log(`  Total Agents: ${stats.totalAgents}`);
          console.log(`  Active Agents: ${stats.activeAgents}`);
          console.log(`  Total Tasks: ${stats.totalTasks}`);
          console.log(`  Pending Tasks: ${stats.pendingTasks}`);
          console.log(`  Completed Tasks: ${stats.completedTasks}`);
        }
      } catch (err) {
        error(`Failed to get status: ${(err as Error).message}`);
      }
    },
  });

  // MCP command
  cli.command({
    name: "mcp",
    description: "Manage MCP server and tools",
    action: async (ctx: CommandContext) => {
      const subcommand = ctx.args[0];
      
      switch (subcommand) {
        case "start": {
          const port = ctx.flags.port as number || 3000;
          const host = ctx.flags.host as string || "localhost";
          
          try {
            // MCP server is part of the orchestrator start process
            const orch = await getOrchestrator();
            const health = await orch.healthCheck();
            
            if (!health.healthy) {
              warning("Orchestrator is not running. Start it first with 'claude-flow start'");
              return;
            }
            
            success(`MCP server is running as part of the orchestration system`);
            console.log(`📡 Default address: http://${host}:${port}`);
            console.log(`🔧 Available tools: Research, Code, Terminal, Memory`);
            console.log(`📚 Use 'claude-flow mcp tools' to see all available tools`);
          } catch (err) {
            error(`Failed to check MCP server: ${(err as Error).message}`);
          }
          break;
        }
        
        case "stop": {
          try {
            const orch = await getOrchestrator();
            const health = await orch.healthCheck();
            
            if (!health.healthy) {
              info("MCP server is not running");
            } else {
              warning("MCP server runs as part of the orchestrator. Use 'claude-flow stop' to stop the entire system");
            }
          } catch (err) {
            error(`Failed to check MCP server: ${(err as Error).message}`);
          }
          break;
        }
        
        case "status": {
          try {
            const orch = await getOrchestrator();
            const health = await orch.healthCheck();
            
            success("MCP Server Status:");
            console.log(`🌐 Status: ${health.mcp ? "Running" : "Stopped"}`);
            
            if (health.mcp) {
              const config = await getConfigManager();
              const mcpConfig = config.get().mcp;
              console.log(`📍 Address: ${mcpConfig.host}:${mcpConfig.port}`);
              console.log(`🔐 Authentication: ${mcpConfig.auth ? "Enabled" : "Disabled"}`);
              console.log(`🔧 Tools: Available`);
              console.log(`📊 Metrics: Collecting`);
            }
          } catch (err) {
            error(`Failed to get MCP status: ${(err as Error).message}`);
          }
          break;
        }
        
        case "tools": {
          try {
            success("Available MCP Tools:");
            console.log("  📊 Research Tools:");
            console.log("    • web_search - Search the web for information");
            console.log("    • web_fetch - Fetch content from URLs");
            console.log("    • knowledge_query - Query knowledge base");
            
            console.log("  💻 Code Tools:");
            console.log("    • code_edit - Edit code files");
            console.log("    • code_search - Search through codebase");
            console.log("    • code_analyze - Analyze code quality");
            
            console.log("  🖥️  Terminal Tools:");
            console.log("    • terminal_execute - Execute shell commands");
            console.log("    • terminal_session - Manage terminal sessions");
            console.log("    • file_operations - File system operations");
            
            console.log("  💾 Memory Tools:");
            console.log("    • memory_store - Store information");
            console.log("    • memory_query - Query stored information");
            console.log("    • memory_index - Index and search content");
          } catch (err) {
            error(`Failed to list tools: ${(err as Error).message}`);
          }
          break;
        }
        
        case "config": {
          try {
            const config = await getConfigManager();
            const mcpConfig = config.get().mcp;
            
            success("MCP Configuration:");
            console.log(JSON.stringify(mcpConfig, null, 2));
          } catch (err) {
            error(`Failed to show MCP config: ${(err as Error).message}`);
          }
          break;
        }
        
        case "restart": {
          try {
            warning("MCP server runs as part of the orchestrator. Use 'claude-flow stop' then 'claude-flow start' to restart the entire system");
          } catch (err) {
            error(`Failed to restart MCP server: ${(err as Error).message}`);
          }
          break;
        }
        
        case "logs": {
          const lines = ctx.flags.lines as number || 50;
          
          try {
            // Mock logs since logging system might not be fully implemented
            success(`MCP Server Logs (last ${lines} lines):`);
            console.log("2024-01-10 10:00:00 [INFO] MCP server started on localhost:3000");
            console.log("2024-01-10 10:00:01 [INFO] Tools registered: 12");
            console.log("2024-01-10 10:00:02 [INFO] Authentication disabled");
            console.log("2024-01-10 10:01:00 [INFO] Client connected: claude-desktop");
            console.log("2024-01-10 10:01:05 [INFO] Tool called: web_search");
            console.log("2024-01-10 10:01:10 [INFO] Tool response sent successfully");
          } catch (err) {
            error(`Failed to get logs: ${(err as Error).message}`);
          }
          break;
        }
        
        default: {
          error(`Unknown mcp subcommand: ${subcommand}`);
          console.log("Available subcommands: start, stop, status, tools, config, restart, logs");
          break;
        }
      }
    },
  });

  // Memory command
  cli.command({
    name: "memory",
    description: "Manage memory bank",
    aliases: ["mem"],
    action: async (ctx: CommandContext) => {
      const subcommand = ctx.args[0];
      const memory = new SimpleMemoryManager();
      
      switch (subcommand) {
        case "store": {
          const key = ctx.args[1];
          const value = ctx.args.slice(2).join(" "); // Join all remaining args as value
          
          if (!key || !value) {
            error("Usage: memory store <key> <value>");
            break;
          }
          
          try {
            const namespace = ctx.flags.namespace as string || ctx.flags.n as string || "default";
            await memory.store(key, value, namespace);
            success("Stored successfully");
            console.log(`📝 Key: ${key}`);
            console.log(`📦 Namespace: ${namespace}`);
            console.log(`💾 Size: ${new TextEncoder().encode(value).length} bytes`);
          } catch (err) {
            error(`Failed to store: ${(err as Error).message}`);
          }
          break;
        }
        
        case "query": {
          const search = ctx.args.slice(1).join(" "); // Join all remaining args as search
          
          if (!search) {
            error("Usage: memory query <search>");
            break;
          }
          
          try {
            const namespace = ctx.flags.namespace as string || ctx.flags.n as string;
            const limit = ctx.flags.limit as number || ctx.flags.l as number || 10;
            const results = await memory.query(search, namespace);
            
            if (results.length === 0) {
              warning("No results found");
              return;
            }
            
            success(`Found ${results.length} results:`);
            
            const limited = results.slice(0, limit);
            for (const entry of limited) {
              console.log(blue(`\n📌 ${entry.key}`));
              console.log(`   Namespace: ${entry.namespace}`);
              console.log(`   Value: ${entry.value.substring(0, 100)}${entry.value.length > 100 ? '...' : ''}`);
              console.log(`   Stored: ${new Date(entry.timestamp).toLocaleString()}`);
            }
            
            if (results.length > limit) {
              console.log(`\n... and ${results.length - limit} more results`);
            }
          } catch (err) {
            error(`Failed to query: ${(err as Error).message}`);
          }
          break;
        }
        
        case "export": {
          const file = ctx.args[1];
          
          if (!file) {
            error("Usage: memory export <file>");
            break;
          }
          
          try {
            await memory.exportData(file);
            const stats = await memory.getStats();
            success("Memory exported successfully");
            console.log(`📁 File: ${file}`);
            console.log(`📊 Entries: ${stats.totalEntries}`);
            console.log(`💾 Size: ${(stats.sizeBytes / 1024).toFixed(2)} KB`);
          } catch (err) {
            error(`Failed to export: ${(err as Error).message}`);
          }
          break;
        }
        
        case "import": {
          const file = ctx.args[1];
          
          if (!file) {
            error("Usage: memory import <file>");
            break;
          }
          
          try {
            await memory.importData(file);
            const stats = await memory.getStats();
            success("Memory imported successfully");
            console.log(`📁 File: ${file}`);
            console.log(`📊 Entries: ${stats.totalEntries}`);
            console.log(`🗂️  Namespaces: ${stats.namespaces}`);
          } catch (err) {
            error(`Failed to import: ${(err as Error).message}`);
          }
          break;
        }
        
        case "stats": {
          try {
            const stats = await memory.getStats();
            
            success("Memory Bank Statistics:");
            console.log(`   Total Entries: ${stats.totalEntries}`);
            console.log(`   Namespaces: ${stats.namespaces}`);
            console.log(`   Size: ${(stats.sizeBytes / 1024).toFixed(2)} KB`);
            
            if (stats.namespaces > 0) {
              console.log(blue("\n📁 Namespace Breakdown:"));
              for (const [namespace, count] of Object.entries(stats.namespaceStats)) {
                console.log(`   ${namespace}: ${count} entries`);
              }
            }
          } catch (err) {
            error(`Failed to get stats: ${(err as Error).message}`);
          }
          break;
        }
        
        case "cleanup": {
          try {
            const days = ctx.flags.days as number || ctx.flags.d as number || 30;
            const removed = await memory.cleanup(days);
            success("Cleanup completed");
            console.log(`🗑️  Removed: ${removed} entries older than ${days} days`);
          } catch (err) {
            error(`Failed to cleanup: ${(err as Error).message}`);
          }
          break;
        }
        
        default: {
          console.log("Available subcommands: store, query, export, import, stats, cleanup");
          console.log("\nExamples:");
          console.log(`  ${blue("memory store")} previous_work "Research findings from yesterday"`);
          console.log(`  ${blue("memory query")} research`);
          console.log(`  ${blue("memory export")} backup.json`);
          console.log(`  ${blue("memory stats")}`);
          break;
        }
      }
    },
  });

  // Claude command
  cli.command({
    name: "claude",
    description: "Spawn Claude instances with specific configurations",
    aliases: ["cl"],
    options: [
      {
        name: "tools",
        short: "t",
        description: "Allowed tools (comma-separated)",
        type: "string",
        default: "View,Edit,Replace,GlobTool,GrepTool,LS,Bash",
      },
      {
        name: "no-permissions",
        description: "Use --dangerously-skip-permissions flag",
        type: "boolean",
      },
      {
        name: "config",
        short: "c",
        description: "MCP config file path",
        type: "string",
      },
      {
        name: "mode",
        short: "m",
        description: "Development mode (full, backend-only, frontend-only, api-only)",
        type: "string",
        default: "full",
      },
      {
        name: "parallel",
        description: "Enable parallel execution with BatchTool",
        type: "boolean",
      },
      {
        name: "research",
        description: "Enable web research with WebFetchTool",
        type: "boolean",
      },
      {
        name: "coverage",
        description: "Test coverage target percentage",
        type: "number",
        default: 80,
      },
      {
        name: "commit",
        description: "Commit frequency (phase, feature, manual)",
        type: "string",
        default: "phase",
      },
      {
        name: "verbose",
        short: "v",
        description: "Enable verbose output",
        type: "boolean",
      },
      {
        name: "dry-run",
        short: "d",
        description: "Show what would be executed without running",
        type: "boolean",
      },
    ],
    action: async (ctx: CommandContext) => {
      const subcommand = ctx.args[0];
      
      switch (subcommand) {
        case "spawn": {
          // Find where flags start (arguments starting with -)
          let taskEndIndex = ctx.args.length;
          for (let i = 1; i < ctx.args.length; i++) {
            if (ctx.args[i].startsWith("-")) {
              taskEndIndex = i;
              break;
            }
          }
          
          const task = ctx.args.slice(1, taskEndIndex).join(" ");
          if (!task) {
            error("Usage: claude spawn <task description>");
            break;
          }
          
          try {
            // Build allowed tools list
            let tools = ctx.flags.tools as string || "View,Edit,Replace,GlobTool,GrepTool,LS,Bash";
            
            if (ctx.flags.parallel) {
              tools += ",BatchTool,dispatch_agent";
            }
            
            if (ctx.flags.research) {
              tools += ",WebFetchTool";
            }
            
            const instanceId = `claude-${Date.now()}-${Math.random().toString(36).substr(2, 9)}`;
            
            // Build enhanced task with Claude-Flow guidance
            let enhancedTask = `# Claude-Flow Enhanced Task

## Your Task
${task}

## Claude-Flow System Context

You are running within the Claude-Flow orchestration system, which provides powerful features for complex task management:

### Available Features

1. **Memory Bank** (Always Available)
   - Store data: \`npx claude-flow memory store <key> <value>\` - Save important data, findings, or progress
   - Retrieve data: \`npx claude-flow memory query <key>\` - Access previously stored information
   - Check status: \`npx claude-flow status\` - View current system/task status
   - List agents: \`npx claude-flow agent list\` - See active agents
   - Memory persists across Claude instances in the same namespace

2. **Tool Access**
   - You have access to these tools: ${tools}`;

            if (ctx.flags.parallel) {
              enhancedTask += `
   - **Parallel Execution Enabled**: Use \`npx claude-flow agent spawn <type> --name <name>\` to spawn sub-agents
   - Create tasks: \`npx claude-flow task create <type> "<description>"\`
   - Assign tasks: \`npx claude-flow task assign <task-id> <agent-id>\`
   - Break down complex tasks and delegate to specialized agents`;
            }

            if (ctx.flags.research) {
              enhancedTask += `
   - **Research Mode**: Use \`WebFetchTool\` for web research and information gathering`;
            }

            enhancedTask += `

### Workflow Guidelines

1. **Before Starting**:
   - Check memory: \`npx claude-flow memory query previous_work\`
   - Check system status: \`npx claude-flow status\`
   - List active agents: \`npx claude-flow agent list\`
   - List active tasks: \`npx claude-flow task list\`

2. **During Execution**:
   - Store findings: \`npx claude-flow memory store findings "your data here"\`
   - Save checkpoints: \`npx claude-flow memory store progress_${task.replace(/\s+/g, '_')} "current status"\`
   ${ctx.flags.parallel ? '- Spawn agents: `npx claude-flow agent spawn researcher --name "research-agent"`' : ''}
   ${ctx.flags.parallel ? '- Create tasks: `npx claude-flow task create implementation "implement feature X"`' : ''}

3. **Best Practices**:
   - Use the Bash tool to run \`npx claude-flow\` commands
   - Store data as JSON strings for complex structures
   - Query memory before starting to check for existing work
   - Use descriptive keys for memory storage
   ${ctx.flags.parallel ? '- Coordinate with other agents through shared memory' : ''}
   ${ctx.flags.research ? '- Store research findings: `npx claude-flow memory store research_findings "data"`' : ''}

## Configuration
- Instance ID: ${instanceId}
- Mode: ${ctx.flags.mode || 'full'}
- Coverage Target: ${ctx.flags.coverage || 80}%
- Commit Strategy: ${ctx.flags.commit || 'phase'}

## Example Commands

To interact with Claude-Flow, use the Bash tool:

\`\`\`bash
# Check for previous work
Bash("npx claude-flow memory query previous_work")

# Store your findings
Bash("npx claude-flow memory store analysis_results 'Found 3 critical issues...'")

# Check system status
Bash("npx claude-flow status")

# Create and assign tasks (when --parallel is enabled)
Bash("npx claude-flow task create research 'Research authentication methods'")
Bash("npx claude-flow agent spawn researcher --name auth-researcher")
\`\`\`

Now, please proceed with the task: ${task}`;
            
            // Build Claude command with enhanced task
            const claudeCmd = ["claude", enhancedTask];
            claudeCmd.push("--allowedTools", tools);
            
            if (ctx.flags.noPermissions || ctx.flags["skip-permissions"]) {
              claudeCmd.push("--dangerously-skip-permissions");
            }
            
            if (ctx.flags.config) {
              claudeCmd.push("--mcp-config", ctx.flags.config as string);
            }
            
            if (ctx.flags.verbose) {
              claudeCmd.push("--verbose");
            }
            
            if (ctx.flags.dryRun || ctx.flags["dry-run"] || ctx.flags.d) {
              warning("DRY RUN - Would execute:");
              console.log(`Command: claude "<enhanced task with guidance>" --allowedTools ${tools}`);
              console.log(`Instance ID: ${instanceId}`);
              console.log(`Original Task: ${task}`);
              console.log(`Tools: ${tools}`);
              console.log(`Mode: ${ctx.flags.mode || "full"}`);
              console.log(`Coverage: ${ctx.flags.coverage || 80}%`);
              console.log(`Commit: ${ctx.flags.commit || "phase"}`);
              console.log(`\nEnhanced Features:`);
              console.log(`  - Memory Bank enabled via: npx claude-flow memory commands`);
              console.log(`  - Coordination ${ctx.flags.parallel ? 'enabled' : 'disabled'}`);
              console.log(`  - Access Claude-Flow features through Bash tool`);
              return;
            }
            
            success(`Spawning Claude instance: ${instanceId}`);
            console.log(`📝 Original Task: ${task}`);
            console.log(`🔧 Tools: ${tools}`);
            console.log(`⚙️  Mode: ${ctx.flags.mode || "full"}`);
            console.log(`📊 Coverage: ${ctx.flags.coverage || 80}%`);
            console.log(`💾 Commit: ${ctx.flags.commit || "phase"}`);
            console.log(`✨ Enhanced with Claude-Flow guidance for memory and coordination`);
            console.log('');
            console.log('📋 Task will be enhanced with:');
            console.log('  - Memory Bank instructions (store/retrieve)');
            console.log('  - Coordination capabilities (swarm management)');
            console.log('  - Best practices for multi-agent workflows');
            console.log('');
            
            // Execute Claude command
            const command = new Deno.Command("claude", {
              args: claudeCmd.slice(1).map(arg => arg.replace(/^"|"$/g, '')),
              env: {
                ...Deno.env.toObject(),
                CLAUDE_INSTANCE_ID: instanceId,
                CLAUDE_FLOW_MODE: ctx.flags.mode as string || "full",
                CLAUDE_FLOW_COVERAGE: (ctx.flags.coverage || 80).toString(),
                CLAUDE_FLOW_COMMIT: ctx.flags.commit as string || "phase",
                // Add Claude-Flow specific features
                CLAUDE_FLOW_MEMORY_ENABLED: 'true',
                CLAUDE_FLOW_MEMORY_NAMESPACE: 'default',
                CLAUDE_FLOW_COORDINATION_ENABLED: ctx.flags.parallel ? 'true' : 'false',
                CLAUDE_FLOW_FEATURES: 'memory,coordination,swarm',
              },
              stdin: "inherit",
              stdout: "inherit",
              stderr: "inherit",
            });
            
            const child = command.spawn();
            const status = await child.status;
            
            if (status.success) {
              success(`Claude instance ${instanceId} completed successfully`);
            } else {
              error(`Claude instance ${instanceId} exited with code ${status.code}`);
            }
            
          } catch (err) {
            error(`Failed to spawn Claude: ${(err as Error).message}`);
          }
          break;
        }
        
        case "batch": {
          const workflowFile = ctx.args[1];
          if (!workflowFile) {
            error("Usage: claude batch <workflow-file>");
            break;
          }
          
          try {
            const content = await Deno.readTextFile(workflowFile);
            const workflow = JSON.parse(content);
            
            success(`Loading workflow: ${workflow.name || "Unnamed"}`);
            console.log(`📋 Tasks: ${workflow.tasks?.length || 0}`);
            
            if (!workflow.tasks || workflow.tasks.length === 0) {
              warning("No tasks found in workflow");
              return;
            }
            
            const promises = [];
            
            for (const task of workflow.tasks) {
              const claudeCmd = ["claude", `"${task.description || task.name}"`];
              
              // Add tools
              if (task.tools) {
                const toolsList = Array.isArray(task.tools) ? task.tools.join(",") : task.tools;
                claudeCmd.push("--allowedTools", toolsList);
              }
              
              // Add flags
              if (task.skipPermissions || task.dangerouslySkipPermissions) {
                claudeCmd.push("--dangerously-skip-permissions");
              }
              
              if (task.config) {
                claudeCmd.push("--mcp-config", task.config);
              }
              
              const taskId = task.id || `task-${Date.now()}-${Math.random().toString(36).substr(2, 9)}`;
              
              if (ctx.flags.dryRun || ctx.flags["dry-run"]) {
                console.log(`\n${yellow("DRY RUN")} - Task: ${task.name || taskId}`);
                console.log(`Command: ${claudeCmd.join(" ")}`);
                continue;
              }
              
              console.log(`\n🚀 Spawning Claude for task: ${task.name || taskId}`);
              
              const command = new Deno.Command("claude", {
                args: claudeCmd.slice(1).map(arg => arg.replace(/^"|"$/g, '')),
                env: {
                  ...Deno.env.toObject(),
                  CLAUDE_TASK_ID: taskId,
                  CLAUDE_TASK_TYPE: task.type || "general",
                },
                stdin: "inherit",
                stdout: "inherit", 
                stderr: "inherit",
              });
              
              const child = command.spawn();
              
              if (workflow.parallel) {
                promises.push(child.status);
              } else {
                // Wait for completion if sequential
                const status = await child.status;
                if (!status.success) {
                  error(`Task ${taskId} failed with code ${status.code}`);
                }
              }
            }
            
            if (workflow.parallel && promises.length > 0) {
              success("All Claude instances spawned in parallel mode");
              const results = await Promise.all(promises);
              const failed = results.filter(s => !s.success).length;
              if (failed > 0) {
                warning(`${failed} tasks failed`);
              } else {
                success("All tasks completed successfully");
              }
            }
            
          } catch (err) {
            error(`Failed to process workflow: ${(err as Error).message}`);
          }
          break;
        }
        
        default: {
          console.log("Available subcommands: spawn, batch");
          console.log("\nExamples:");
          console.log("  claude-flow claude spawn \"implement user authentication\" --research --parallel");
          console.log("  claude-flow claude spawn \"fix bug in payment system\" --no-permissions");
          console.log("  claude-flow claude batch workflow.json --dry-run");
          break;
        }
      }
    },
  });

  // Monitor command
  cli.command({
    name: "monitor",
    description: "Live monitoring dashboard",
    options: [
      {
        name: "interval",
        short: "i",
        description: "Update interval in seconds",
        type: "number",
        default: 2,
      },
      {
        name: "compact",
        short: "c",
        description: "Compact view mode",
        type: "boolean",
      },
      {
        name: "focus",
        short: "f",
        description: "Focus on specific component",
        type: "string",
      },
    ],
    action: async (ctx: CommandContext) => {
      try {
        const persist = await getPersistence();
        const stats = await persist.getStats();
        
        // Check if orchestrator is running
        const isRunning = await Deno.stat("orchestrator.log").then(() => true).catch(() => false);
        
        if (!isRunning) {
          warning("Orchestrator is not running. Start it first with 'claude-flow start'");
          return;
        }
        
        info("Starting live monitoring dashboard...");
        console.log("Press Ctrl+C to exit");
        
        // Simple monitoring loop
        const interval = (ctx.flags.interval as number || ctx.flags.i as number || 2) * 1000;
        const isCompact = ctx.flags.compact as boolean || ctx.flags.c as boolean || false;
        let running = true;
        
        const cleanup = () => {
          running = false;
          console.log("\nMonitor stopped");
          Deno.exit(0);
        };
        
        Deno.addSignalListener("SIGINT", cleanup);
        Deno.addSignalListener("SIGTERM", cleanup);
        
        // Hide cursor
        Deno.stdout.writeSync(new TextEncoder().encode('\x1b[?25l'));
        
        while (running) {
          try {
            // Clear screen
            console.clear();
            
            // Get latest stats
            const currentStats = await persist.getStats();
            const agents = await persist.getActiveAgents();
            const tasks = await persist.getActiveTasks();
            
            // Header
            success("Claude-Flow Live Monitor");
            console.log("═".repeat(50));
            
            // System overview
            console.log("\n📊 System Overview:");
            console.log(`   🟢 Status: ${isRunning ? 'Running' : 'Stopped'}`);
            console.log(`   🤖 Agents: ${currentStats.activeAgents} active (${currentStats.totalAgents} total)`);
            console.log(`   📋 Tasks: ${currentStats.pendingTasks} pending (${currentStats.totalTasks} total)`);
            console.log(`   ✅ Completed: ${currentStats.completedTasks} tasks`);
            
            // Active agents
            if (agents.length > 0 && !isCompact) {
              console.log("\n🤖 Active Agents:");
              for (const agent of agents.slice(0, 5)) {
                console.log(`   • ${agent.id.substring(0, 20)}... (${agent.type}) - ${agent.status}`);
              }
              if (agents.length > 5) {
                console.log(`   ... and ${agents.length - 5} more`);
              }
            }
            
            // Active tasks
            if (tasks.length > 0 && !isCompact) {
              console.log("\n📋 Active Tasks:");
              for (const task of tasks.slice(0, 5)) {
                const assignedTo = task.assignedAgent ? `→ ${task.assignedAgent.substring(0, 15)}...` : '(unassigned)';
                console.log(`   • ${task.id.substring(0, 20)}... (${task.type}) - ${task.status} ${assignedTo}`);
              }
              if (tasks.length > 5) {
                console.log(`   ... and ${tasks.length - 5} more`);
              }
            }
            
            // Footer
            console.log("\n" + "─".repeat(50));
            console.log(`Last updated: ${new Date().toLocaleTimeString()} • Interval: ${interval/1000}s`);
            
            await new Promise(resolve => setTimeout(resolve, interval));
          } catch (err) {
            error(`Monitor error: ${(err as Error).message}`);
            await new Promise(resolve => setTimeout(resolve, interval));
          }
        }
        
        // Show cursor
        Deno.stdout.writeSync(new TextEncoder().encode('\x1b[?25h'));
        
      } catch (err) {
        error(`Failed to start monitor: ${(err as Error).message}`);
      }
    },
  });

  // Swarm command
  cli.command({
    name: "swarm",
    description: "Create self-orchestrating Claude agent swarms",
    options: [
      {
        name: "strategy",
        short: "s",
        description: "Orchestration strategy (auto, research, development, analysis)",
        type: "string",
        default: "auto",
      },
      {
        name: "max-agents",
        description: "Maximum number of agents to spawn",
        type: "number",
        default: 5,
      },
      {
        name: "max-depth",
        description: "Maximum delegation depth",
        type: "number",
        default: 3,
      },
      {
        name: "research",
        description: "Enable research capabilities for all agents",
        type: "boolean",
      },
      {
        name: "parallel",
        description: "Enable parallel execution",
        type: "boolean",
      },
      {
        name: "memory-namespace",
        description: "Shared memory namespace",
        type: "string",
        default: "swarm",
      },
      {
        name: "timeout",
        description: "Swarm timeout in minutes",
        type: "number",
        default: 60,
      },
      {
        name: "review",
        description: "Enable peer review between agents",
        type: "boolean",
      },
      {
        name: "coordinator",
        description: "Spawn dedicated coordinator agent",
        type: "boolean",
      },
      {
        name: "config",
        short: "c",
        description: "MCP config file",
        type: "string",
      },
      {
        name: "verbose",
        short: "v",
        description: "Enable verbose output",
        type: "boolean",
      },
      {
        name: "dry-run",
        short: "d",
        description: "Preview swarm configuration",
        type: "boolean",
      },
      {
        name: "vscode",
        description: "Use VS Code terminal integration",
        type: "boolean",
      },
      {
        name: "monitor",
        description: "Enable real-time monitoring",
        type: "boolean",
      },
      {
        name: "ui",
        description: "Use blessed terminal UI (avoids TTY issues)",
        type: "boolean",
      },
    ],
    action: swarmAction,
  });

  // SPARC command
  cli.command({
    name: "sparc",
    description: "SPARC-based TDD development with specialized modes",
    options: [
      {
        name: "namespace",
        short: "n",
        description: "Memory namespace for this session",
        type: "string",
        default: "sparc",
      },
      {
        name: "no-permissions",
        description: "Skip permission prompts",
        type: "boolean",
      },
      {
        name: "config",
        short: "c",
        description: "MCP configuration file",
        type: "string",
      },
      {
        name: "verbose",
        short: "v",
        description: "Enable verbose output",
        type: "boolean",
      },
      {
        name: "dry-run",
        short: "d",
        description: "Preview what would be executed",
        type: "boolean",
      },
      {
        name: "sequential",
        description: "Wait between workflow steps",
        type: "boolean",
        default: true,
      },
    ],
    action: sparcAction,
  });

<<<<<<< HEAD
  // Migration command
  const migrateCmd = createMigrateCommand();
  cli.command(migrateCmd);
=======
  // TaskMaster command
  cli.command({
    name: "taskmaster",
    description: "Parse PRDs and generate structured tasks with SPARC mode mapping",
    options: [
      {
        name: "model",
        short: "m",
        description: "AI model to use (default: claude-3-sonnet)",
        type: "string",
      },
      {
        name: "depth",
        short: "d",
        description: "Task decomposition depth",
        type: "number",
        default: 3,
      },
      {
        name: "sparc-mapping",
        description: "Enable SPARC mode mapping",
        type: "boolean",
      },
      {
        name: "assign-agents",
        description: "Auto-assign agents to tasks",
        type: "boolean",
      },
      {
        name: "output",
        short: "o",
        description: "Output file path",
        type: "string",
      },
      {
        name: "format",
        short: "f",
        description: "Output format (json, markdown, csv)",
        type: "string",
        default: "json",
      },
      {
        name: "verbose",
        short: "v",
        description: "Enable verbose logging",
        type: "boolean",
      },
      {
        name: "dry-run",
        description: "Preview without executing",
        type: "boolean",
      },
    ],
    action: taskmasterAction,
  });
>>>>>>> 7fa8ad97

  // Swarm UI command (convenience wrapper)
  cli.command({
    name: "swarm-ui",
    description: "Create self-orchestrating Claude agent swarms with blessed UI",
    options: [
      {
        name: "strategy",
        short: "s",
        description: "Orchestration strategy (auto, research, development, analysis)",
        type: "string",
        default: "auto",
      },
      {
        name: "max-agents",
        description: "Maximum number of agents to spawn",
        type: "number",
        default: 5,
      },
      {
        name: "max-depth",
        description: "Maximum delegation depth",
        type: "number",
        default: 3,
      },
      {
        name: "research",
        description: "Enable research capabilities for all agents",
        type: "boolean",
      },
      {
        name: "parallel",
        description: "Enable parallel execution",
        type: "boolean",
      },
      {
        name: "memory-namespace",
        description: "Shared memory namespace",
        type: "string",
        default: "swarm",
      },
      {
        name: "timeout",
        description: "Swarm timeout in minutes",
        type: "number",
        default: 60,
      },
      {
        name: "review",
        description: "Enable peer review between agents",
        type: "boolean",
      },
      {
        name: "coordinator",
        description: "Spawn dedicated coordinator agent",
        type: "boolean",
      },
      {
        name: "config",
        short: "c",
        description: "MCP config file",
        type: "string",
      },
      {
        name: "verbose",
        short: "v",
        description: "Enable verbose output",
        type: "boolean",
      },
      {
        name: "dry-run",
        short: "d",
        description: "Preview swarm configuration",
        type: "boolean",
      },
    ],
    action: async (ctx: CommandContext) => {
      // Force UI mode
      ctx.flags.ui = true;
      await swarmAction(ctx);
    },
  });

  // Help command
  cli.command({
    name: "help",
    description: "Show help information",
    action: (ctx: CommandContext) => {
      const command = ctx.args[0];
      
      if (command === "claude") {
        console.log(bold(blue("Claude Instance Management")));
        console.log();
        console.log("Spawn and manage Claude Code instances with specific configurations.");
        console.log();
        console.log(bold("Subcommands:"));
        console.log("  spawn <task>    Spawn Claude with specific configuration");
        console.log("  batch <file>    Execute multiple Claude instances from workflow");
        console.log();
        console.log(bold("Spawn Options:"));
        console.log("  -t, --tools <tools>        Allowed tools (comma-separated)");
        console.log("  --no-permissions           Use --dangerously-skip-permissions flag");
        console.log("  -c, --config <file>        MCP config file path");
        console.log("  -m, --mode <mode>          Development mode (full/backend-only/frontend-only/api-only)");
        console.log("  --parallel                 Enable parallel execution with BatchTool");
        console.log("  --research                 Enable web research with WebFetchTool");
        console.log("  --coverage <n>             Test coverage target percentage (default: 80)");
        console.log("  --commit <freq>            Commit frequency (phase/feature/manual)");
        console.log("  -v, --verbose              Enable verbose output");
        console.log("  -d, --dry-run              Show what would be executed without running");
        console.log();
        console.log(bold("Examples:"));
        console.log(`  ${blue("claude-flow claude spawn")} "implement user authentication" --research --parallel`);
        console.log(`  ${blue("claude-flow claude spawn")} "fix payment bug" --tools "View,Edit,Bash" --no-permissions`);
        console.log(`  ${blue("claude-flow claude batch")} workflow.json --dry-run`);
        console.log();
        console.log("For more information, see: https://github.com/ruvnet/claude-code-flow/docs/11-claude-spawning.md");
      } else if (command === "swarm" || command === "swarm-ui") {
        console.log(bold(blue("Claude Swarm Mode")));
        console.log();
        console.log("Create self-orchestrating Claude agent swarms to tackle complex objectives.");
        console.log();
        console.log(bold("Usage:"));
        console.log("  claude-flow swarm <objective> [options]");
        console.log("  claude-flow swarm-ui <objective> [options]  # Uses blessed UI (avoids TTY issues)");
        console.log();
        console.log(bold("Options:"));
        console.log("  -s, --strategy <s>         Orchestration strategy (auto, research, development, analysis)");
        console.log("  --max-agents <n>           Maximum number of agents (default: 5)");
        console.log("  --max-depth <n>            Maximum delegation depth (default: 3)");
        console.log("  --research                 Enable research capabilities for all agents");
        console.log("  --parallel                 Enable parallel execution");
        console.log("  --memory-namespace <ns>    Shared memory namespace (default: swarm)");
        console.log("  --timeout <minutes>        Swarm timeout in minutes (default: 60)");
        console.log("  --review                   Enable peer review between agents");
        console.log("  --coordinator              Spawn dedicated coordinator agent");
        console.log("  -c, --config <file>        MCP config file");
        console.log("  -v, --verbose              Enable verbose output");
        console.log("  -d, --dry-run              Preview swarm configuration");
        console.log("  --vscode                   Use VS Code terminal integration");
        console.log("  --monitor                  Enable real-time monitoring");
        console.log("  --ui                       Use blessed terminal UI (avoids TTY issues)");
        console.log();
        console.log(bold("Examples:"));
        console.log(`  ${blue("claude-flow swarm")} "Build a REST API"`);
        console.log(`  ${blue("claude-flow swarm-ui")} "Build a REST API"  # Avoids TTY issues`);
        console.log(`  ${blue("claude-flow swarm")} "Research cloud architecture" --strategy research --research`);
        console.log(`  ${blue("claude-flow swarm")} "Migrate app to microservices" --coordinator --review --ui`);
        console.log();
        console.log(bold("TTY Issues?"));
        console.log("If you encounter 'Raw mode is not supported' errors, use:");
        console.log(`  - ${blue("claude-flow swarm-ui")} <objective>  # Recommended`);
        console.log(`  - ${blue("claude-flow swarm")} <objective> --ui`);
        console.log();
        console.log("For more information, see:");
        console.log("  - https://github.com/ruvnet/claude-code-flow/docs/12-swarm.md");
        console.log("  - https://github.com/ruvnet/claude-code-flow/SWARM_TTY_SOLUTION.md");
      } else if (command === "sparc") {
        console.log(bold(blue("SPARC Development Mode")));
        console.log();
        console.log("SPARC (Specification, Pseudocode, Architecture, Refinement, Completion)");
        console.log("TDD-based development with specialized AI modes from .roomodes configuration.");
        console.log();
        console.log(bold("Subcommands:"));
        console.log("  modes                    List all available SPARC modes");
        console.log("  info <mode>              Show detailed information about a mode");
        console.log("  run <mode> <task>        Execute a task using a specific SPARC mode");
        console.log("  tdd <task>               Run full TDD workflow using SPARC methodology");
        console.log("  workflow <file>          Execute a custom SPARC workflow from JSON file");
        console.log();
        console.log(bold("Common Modes:"));
        console.log("  spec-pseudocode          Create specifications and pseudocode");
        console.log("  architect                Design system architecture");
        console.log("  code                     Implement code solutions");
        console.log("  tdd                      Test-driven development");
        console.log("  debug                    Debug and troubleshoot issues");
        console.log("  security-review          Security analysis and review");
        console.log("  docs-writer              Documentation creation");
        console.log("  integration              System integration and testing");
        console.log();
        console.log(bold("Options:"));
        console.log("  -n, --namespace <ns>     Memory namespace for this session");
        console.log("  --no-permissions         Skip permission prompts");
        console.log("  -c, --config <file>      MCP configuration file");
        console.log("  -v, --verbose            Enable verbose output");
        console.log("  -d, --dry-run            Preview what would be executed");
        console.log("  --sequential             Wait between workflow steps (default: true)");
        console.log();
        console.log(bold("Examples:"));
        console.log(`  ${blue("claude-flow sparc modes")}                              # List all modes`);
        console.log(`  ${blue("claude-flow sparc run code")} "implement user auth"      # Run specific mode`);
        console.log(`  ${blue("claude-flow sparc tdd")} "payment processing system"    # Full TDD workflow`);
        console.log(`  ${blue("claude-flow sparc workflow")} project-workflow.json     # Custom workflow`);
        console.log();
        console.log("For more information, see: https://github.com/ruvnet/claude-code-flow/docs/sparc.md");
      } else {
        // Show general help
        cli.showHelp();
      }
    },
  });
}

function getCapabilitiesForType(type: string): string[] {
  const capabilities: Record<string, string[]> = {
    coordinator: ['task-assignment', 'planning', 'delegation'],
    researcher: ['web-search', 'information-gathering', 'analysis'],
    implementer: ['code-generation', 'file-manipulation', 'testing'],
    analyst: ['data-analysis', 'pattern-recognition', 'reporting'],
    custom: ['user-defined'],
  };

  return capabilities[type] || capabilities.custom;
}

function getDefaultPromptForType(type: string): string {
  const prompts: Record<string, string> = {
    coordinator: 'You are a coordination agent responsible for planning and delegating tasks.',
    researcher: 'You are a research agent specialized in gathering and analyzing information.',
    implementer: 'You are an implementation agent focused on writing code and creating solutions.',
    analyst: 'You are an analysis agent that identifies patterns and generates insights.',
    custom: 'You are a custom agent. Follow the user\'s instructions.',
  };

  return prompts[type] || prompts.custom;
}

// Template creation functions
function createMinimalClaudeMd(): string {
  return `# Claude Code Configuration

## Build Commands
- \`npm run build\`: Build the project
- \`npm run test\`: Run tests
- \`npm run lint\`: Run linter

## Code Style
- Use TypeScript/ES modules
- Follow project conventions
- Run typecheck before committing

## Project Info
This is a Claude-Flow AI agent orchestration system.
`;
}

function createFullClaudeMd(): string {
  return `# Claude Code Configuration

## Build Commands
- \`npm run build\`: Build the project using Deno compile
- \`npm run test\`: Run the full test suite
- \`npm run lint\`: Run ESLint and format checks
- \`npm run typecheck\`: Run TypeScript type checking
- \`npx claude-flow start\`: Start the orchestration system
- \`npx claude-flow --help\`: Show all available commands

## Code Style Preferences
- Use ES modules (import/export) syntax, not CommonJS (require)
- Destructure imports when possible (e.g., \`import { foo } from 'bar'\`)
- Use TypeScript for all new code
- Follow existing naming conventions (camelCase for variables, PascalCase for classes)
- Add JSDoc comments for public APIs
- Use async/await instead of Promise chains
- Prefer const/let over var

## Workflow Guidelines
- Always run typecheck after making code changes
- Run tests before committing changes
- Use meaningful commit messages following conventional commits
- Create feature branches for new functionality
- Ensure all tests pass before merging

## Project Architecture
This is a Claude-Flow AI agent orchestration system with the following components:
- **CLI Interface**: Command-line tools for managing the system
- **Orchestrator**: Core engine for coordinating agents and tasks
- **Memory System**: Persistent storage and retrieval of information
- **Terminal Management**: Automated terminal session handling
- **MCP Integration**: Model Context Protocol server for Claude integration
- **Agent Coordination**: Multi-agent task distribution and management

## Important Notes
- Use \`claude --dangerously-skip-permissions\` for unattended operation
- The system supports both daemon and interactive modes
- Memory persistence is handled automatically
- All components are event-driven for scalability

## Debugging
- Check logs in \`./claude-flow.log\`
- Use \`npx claude-flow status\` to check system health
- Monitor with \`npx claude-flow monitor\` for real-time updates
- Verbose output available with \`--verbose\` flag on most commands
`;
}

function createMinimalMemoryBankMd(): string {
  return `# Memory Bank

## Quick Reference
- Project uses SQLite for memory persistence
- Memory is organized by namespaces
- Query with \`npx claude-flow memory query <search>\`

## Storage Location
- Database: \`./memory/claude-flow-data.json\`
- Sessions: \`./memory/sessions/\`
`;
}

function createFullMemoryBankMd(): string {
  return `# Memory Bank Configuration

## Overview
The Claude-Flow memory system provides persistent storage and intelligent retrieval of information across agent sessions. It uses a hybrid approach combining SQL databases with semantic search capabilities.

## Storage Backends
- **Primary**: JSON database (\`./memory/claude-flow-data.json\`)
- **Sessions**: File-based storage in \`./memory/sessions/\`
- **Cache**: In-memory cache for frequently accessed data

## Memory Organization
- **Namespaces**: Logical groupings of related information
- **Sessions**: Time-bound conversation contexts
- **Indexing**: Automatic content indexing for fast retrieval
- **Replication**: Optional distributed storage support

## Commands
- \`npx claude-flow memory query <search>\`: Search stored information
- \`npx claude-flow memory stats\`: Show memory usage statistics
- \`npx claude-flow memory export <file>\`: Export memory to file
- \`npx claude-flow memory import <file>\`: Import memory from file

## Configuration
Memory settings are configured in \`claude-flow.config.json\`:
\`\`\`json
{
  "memory": {
    "backend": "json",
    "path": "./memory/claude-flow-data.json",
    "cacheSize": 1000,
    "indexing": true,
    "namespaces": ["default", "agents", "tasks", "sessions"],
    "retentionPolicy": {
      "sessions": "30d",
      "tasks": "90d",
      "agents": "permanent"
    }
  }
}
\`\`\`

## Best Practices
- Use descriptive namespaces for different data types
- Regular memory exports for backup purposes
- Monitor memory usage with stats command
- Clean up old sessions periodically

## Memory Types
- **Episodic**: Conversation and interaction history
- **Semantic**: Factual knowledge and relationships
- **Procedural**: Task patterns and workflows
- **Meta**: System configuration and preferences

## Integration Notes
- Memory is automatically synchronized across agents
- Search supports both exact match and semantic similarity
- Memory contents are private to your local instance
- No data is sent to external services without explicit commands
`;
}

function createMinimalCoordinationMd(): string {
  return `# Agent Coordination

## Quick Commands
- \`npx claude-flow agent spawn <type>\`: Create new agent
- \`npx claude-flow agent list\`: Show active agents
- \`npx claude-flow task create <type> <description>\`: Create task

## Agent Types
- researcher, coder, analyst, coordinator, general
`;
}

function createFullCoordinationMd(): string {
  return `# Agent Coordination System

## Overview
The Claude-Flow coordination system manages multiple AI agents working together on complex tasks. It provides intelligent task distribution, resource management, and inter-agent communication.

## Agent Types and Capabilities
- **Researcher**: Web search, information gathering, knowledge synthesis
- **Coder**: Code analysis, development, debugging, testing
- **Analyst**: Data processing, pattern recognition, insights generation
- **Coordinator**: Task planning, resource allocation, workflow management
- **General**: Multi-purpose agent with balanced capabilities

## Task Management
- **Priority Levels**: 1 (lowest) to 10 (highest)
- **Dependencies**: Tasks can depend on completion of other tasks
- **Parallel Execution**: Independent tasks run concurrently
- **Load Balancing**: Automatic distribution based on agent capacity

## Coordination Commands
\`\`\`bash
# Agent Management
npx claude-flow agent spawn <type> --name <name> --priority <1-10>
npx claude-flow agent list
npx claude-flow agent info <agent-id>
npx claude-flow agent terminate <agent-id>

# Task Management  
npx claude-flow task create <type> <description> --priority <1-10> --deps <task-ids>
npx claude-flow task list --verbose
npx claude-flow task status <task-id>
npx claude-flow task cancel <task-id>

# System Monitoring
npx claude-flow status --verbose
npx claude-flow monitor --interval 5000
\`\`\`

## Workflow Execution
Workflows are defined in JSON format and can orchestrate complex multi-agent operations:
\`\`\`bash
npx claude-flow workflow examples/research-workflow.json
npx claude-flow workflow examples/development-config.json --async
\`\`\`

## Advanced Features
- **Circuit Breakers**: Automatic failure handling and recovery
- **Work Stealing**: Dynamic load redistribution for efficiency
- **Resource Limits**: Memory and CPU usage constraints
- **Metrics Collection**: Performance monitoring and optimization

## Configuration
Coordination settings in \`claude-flow.config.json\`:
\`\`\`json
{
  "orchestrator": {
    "maxConcurrentTasks": 10,
    "taskTimeout": 300000,
    "defaultPriority": 5
  },
  "agents": {
    "maxAgents": 20,
    "defaultCapabilities": ["research", "code", "terminal"],
    "resourceLimits": {
      "memory": "1GB",
      "cpu": "50%"
    }
  }
}
\`\`\`

## Communication Patterns
- **Direct Messaging**: Agent-to-agent communication
- **Event Broadcasting**: System-wide notifications
- **Shared Memory**: Common information access
- **Task Handoff**: Seamless work transfer between agents

## Best Practices
- Start with general agents and specialize as needed
- Use descriptive task names and clear requirements
- Monitor system resources during heavy workloads
- Implement proper error handling in workflows
- Regular cleanup of completed tasks and inactive agents

## Troubleshooting
- Check agent health with \`npx claude-flow status\`
- View detailed logs with \`npx claude-flow monitor\`
- Restart stuck agents with terminate/spawn cycle
- Use \`--verbose\` flags for detailed diagnostic information
`;
}

function createAgentsReadme(): string {
  return `# Agent Memory Storage

## Purpose
This directory stores agent-specific memory data, configurations, and persistent state information for individual Claude agents in the orchestration system.

## Structure
Each agent gets its own subdirectory for isolated memory storage:

\`\`\`
memory/agents/
├── agent_001/
│   ├── state.json           # Agent state and configuration
│   ├── knowledge.md         # Agent-specific knowledge base
│   ├── tasks.json          # Completed and active tasks
│   └── calibration.json    # Agent-specific calibrations
├── agent_002/
│   └── ...
└── shared/
    ├── common_knowledge.md  # Shared knowledge across agents
    └── global_config.json  # Global agent configurations
\`\`\`

## Usage Guidelines
1. **Agent Isolation**: Each agent should only read/write to its own directory
2. **Shared Resources**: Use the \`shared/\` directory for cross-agent information
3. **State Persistence**: Update state.json whenever agent status changes
4. **Knowledge Sharing**: Document discoveries in knowledge.md files
5. **Cleanup**: Remove directories for terminated agents periodically

## Last Updated
${new Date().toISOString()}
`;
}

function createSessionsReadme(): string {
  return `# Session Memory Storage

## Purpose
This directory stores session-based memory data, conversation history, and contextual information for development sessions using the Claude-Flow orchestration system.

## Structure
Sessions are organized by date and session ID for easy retrieval:

\`\`\`
memory/sessions/
├── 2024-01-10/
│   ├── session_001/
│   │   ├── metadata.json        # Session metadata and configuration
│   │   ├── conversation.md      # Full conversation history
│   │   ├── decisions.md         # Key decisions and rationale
│   │   ├── artifacts/           # Generated files and outputs
│   │   └── coordination_state/  # Coordination system snapshots
│   └── ...
└── shared/
    ├── patterns.md              # Common session patterns
    └── templates/               # Session template files
\`\`\`

## Usage Guidelines
1. **Session Isolation**: Each session gets its own directory
2. **Metadata Completeness**: Always fill out session metadata
3. **Conversation Logging**: Document all significant interactions
4. **Artifact Organization**: Structure generated files clearly
5. **State Preservation**: Snapshot coordination state regularly

## Last Updated
${new Date().toISOString()}
`;
}<|MERGE_RESOLUTION|>--- conflicted
+++ resolved
@@ -10,11 +10,8 @@
 import { swarmAction } from "./swarm.ts";
 import { SimpleMemoryManager } from "./memory.ts";
 import { sparcAction } from "./sparc.ts";
-<<<<<<< HEAD
 import { createMigrateCommand } from "./migrate.ts";
-=======
 import { taskmasterAction } from "./taskmaster.ts";
->>>>>>> 7fa8ad97
 
 let orchestrator: Orchestrator | null = null;
 let configManager: ConfigManager | null = null;
@@ -1402,11 +1399,10 @@
     action: sparcAction,
   });
 
-<<<<<<< HEAD
   // Migration command
   const migrateCmd = createMigrateCommand();
   cli.command(migrateCmd);
-=======
+
   // TaskMaster command
   cli.command({
     name: "taskmaster",
@@ -1462,7 +1458,6 @@
     ],
     action: taskmasterAction,
   });
->>>>>>> 7fa8ad97
 
   // Swarm UI command (convenience wrapper)
   cli.command({
