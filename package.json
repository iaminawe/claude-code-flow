{
<<<<<<< HEAD
  "name": "claude-flow",
  "version": "1.0.50",
  "description": "Advanced AI agent orchestration system for Claude Code",
=======
  "name": "@iaminawe/claude-flow-taskmaster",
  "version": "1.1.2",
  "description": "Claude-Flow with enhanced TaskMaster integration - AI, Enterprise & Autonomous features",
>>>>>>> 7fa8ad97
  "main": "src/cli/main.ts",
  "bin": {
    "claude-flow": "./bin/claude-flow"
  },
  "scripts": {
    "postinstall": "node scripts/install-enhanced.js",
    "build": "PATH=\"/home/codespace/.deno/bin:$PATH\" deno compile --allow-all --no-check --output=bin/claude-flow src/cli/main.ts",
    "build:all": "node scripts/build-all-platforms.js",
    "build:simple": "PATH=\"/home/codespace/.deno/bin:$PATH\" deno compile --allow-all --no-check --output=bin/claude-flow-simple src/cli/simple-cli.ts",
    "test": "deno task test",
    "prepublishOnly": "echo 'Ready to publish cross-platform binaries'"
  },
  "keywords": [
    "claude",
    "ai",
    "agent",
    "orchestration",
    "mcp",
    "workflow",
    "automation",
    "taskmaster",
    "sparc",
    "enterprise",
    "autonomous",
    "vscode-extension"
  ],
  "author": "rUv",
  "license": "MIT",
  "repository": {
    "type": "git",
    "url": "https://github.com/iaminawe/claude-code-flow.git"
  },
  "bugs": {
    "url": "https://github.com/iaminawe/claude-code-flow/issues"
  },
  "homepage": "https://github.com/iaminawe/claude-code-flow#readme",
  "engines": {
    "node": ">=16.0.0"
  },
  "files": [
    "bin/",
    "src/",
    ".taskmaster/",
    ".claude/",
    ".roo/",
    ".roomodes",
    "swarm-demo.ts",
    "swarm-demo-enhanced.ts",
    "scripts/install-enhanced.js",
    "scripts/build-all-platforms.js",
    "scripts/swarm-blessed-ui.js",
    "scripts/swarm-simple.js",
    "scripts/swarm-example.sh",
    "README.md",
    "LICENSE",
    "CLAUDE.md",
    "deno.json",
    "SWARM_TTY_SOLUTION.md",
    "SWARM_VISIBILITY.md",
    "BINARY_DISTRIBUTION.md",
    "PUBLISHING.md"
  ],
  "publishConfig": {
    "access": "public",
    "registry": "https://registry.npmjs.org/"
  },
  "dependencies": {
    "blessed": "^0.1.81",
    "node-pty": "^1.0.0"
  }
}<|MERGE_RESOLUTION|>--- conflicted
+++ resolved
@@ -1,13 +1,7 @@
 {
-<<<<<<< HEAD
   "name": "claude-flow",
-  "version": "1.0.50",
-  "description": "Advanced AI agent orchestration system for Claude Code",
-=======
-  "name": "@iaminawe/claude-flow-taskmaster",
-  "version": "1.1.2",
-  "description": "Claude-Flow with enhanced TaskMaster integration - AI, Enterprise & Autonomous features",
->>>>>>> 7fa8ad97
+  "version": "1.1.3",
+  "description": "Advanced AI agent orchestration with TaskMaster integration and BatchTool optimization",
   "main": "src/cli/main.ts",
   "bin": {
     "claude-flow": "./bin/claude-flow"
