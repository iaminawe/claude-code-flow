<<<<<<< HEAD
[0m[32mCheck[0m file:///workspaces/claude-code-flow/tests/unit/cli/cli-commands.test.ts
[0m[32mCheck[0m file:///workspaces/claude-code-flow/tests/unit/cli/commands/init/init-command.test.ts
[0m[32mCheck[0m file:///workspaces/claude-code-flow/tests/unit/cli/commands/init/rollback.test.ts
[0m[32mCheck[0m file:///workspaces/claude-code-flow/tests/unit/cli/commands/init/sparc-structure.test.ts
[0m[32mCheck[0m file:///workspaces/claude-code-flow/tests/unit/cli/commands/init/templates.test.ts
[0m[32mCheck[0m file:///workspaces/claude-code-flow/tests/unit/cli/commands/init/validation.test.ts
[0m[32mCheck[0m file:///workspaces/claude-code-flow/tests/unit/cli/start/process-manager.test.ts
[0m[32mCheck[0m file:///workspaces/claude-code-flow/tests/unit/cli/start/process-ui.test.ts
[0m[32mCheck[0m file:///workspaces/claude-code-flow/tests/unit/cli/start/system-monitor.test.ts
[0m[32mCheck[0m file:///workspaces/claude-code-flow/tests/unit/coordination/coordination-system.test.ts
[0m[32mCheck[0m file:///workspaces/claude-code-flow/tests/unit/coordination/coordination.test.ts
[0m[32mCheck[0m file:///workspaces/claude-code-flow/tests/unit/core/config.test.ts
[0m[32mCheck[0m file:///workspaces/claude-code-flow/tests/unit/core/enhanced-event-bus.test.ts
[0m[32mCheck[0m file:///workspaces/claude-code-flow/tests/unit/core/enhanced-orchestrator.test.ts
[0m[32mCheck[0m file:///workspaces/claude-code-flow/tests/unit/core/event-bus.test.ts
[0m[32mCheck[0m file:///workspaces/claude-code-flow/tests/unit/core/logger.test.ts
[0m[32mCheck[0m file:///workspaces/claude-code-flow/tests/unit/core/orchestrator.test.ts
[0m[32mCheck[0m file:///workspaces/claude-code-flow/tests/unit/example.test.ts
[0m[32mCheck[0m file:///workspaces/claude-code-flow/tests/unit/incremental-updates.test.ts
[0m[32mCheck[0m file:///workspaces/claude-code-flow/tests/unit/mcp/mcp-interface.test.ts
[0m[32mCheck[0m file:///workspaces/claude-code-flow/tests/unit/mcp/server.test.ts
[0m[32mCheck[0m file:///workspaces/claude-code-flow/tests/unit/mcp/tools.test.ts
[0m[32mCheck[0m file:///workspaces/claude-code-flow/tests/unit/memory/memory-backends.test.ts
[0m[32mCheck[0m file:///workspaces/claude-code-flow/tests/unit/simple-example.test.ts
[0m[32mCheck[0m file:///workspaces/claude-code-flow/tests/unit/terminal/terminal-manager.test.ts
[0m[32mCheck[0m file:///workspaces/claude-code-flow/tests/unit/utils/helpers.test.ts
[0m[1mTS2307 [0m[ERROR]: Cannot find module 'file:///workspaces/claude-code-flow/src/memory/backend.ts'.
    at [0m[36mfile:///workspaces/claude-code-flow/tests/unit/incremental-updates.test.ts[0m:[0m[33m10[0m:[0m[33m38[0m

[0m[1mTS18046 [0m[ERROR]: 'data' is of type 'unknown'.
      this.updateResourceUsage(data.resourceId, data.usage);
[0m[31m                               ~~~~[0m
    at [0m[36mfile:///workspaces/claude-code-flow/src/resources/resource-manager.ts[0m:[0m[33m389[0m:[0m[33m32[0m

[0m[1mTS18046 [0m[ERROR]: 'data' is of type 'unknown'.
      this.updateResourceUsage(data.resourceId, data.usage);
[0m[31m                                                ~~~~[0m
    at [0m[36mfile:///workspaces/claude-code-flow/src/resources/resource-manager.ts[0m:[0m[33m389[0m:[0m[33m49[0m

[0m[1mTS2345 [0m[ERROR]: Argument of type 'Timeout' is not assignable to parameter of type 'number'.
    if (this.monitoringInterval) clearInterval(this.monitoringInterval);
[0m[31m                                               ~~~~~~~~~~~~~~~~~~~~~~~[0m
    at [0m[36mfile:///workspaces/claude-code-flow/src/resources/resource-manager.ts[0m:[0m[33m434[0m:[0m[33m48[0m

[0m[1mTS2345 [0m[ERROR]: Argument of type 'Timeout' is not assignable to parameter of type 'number'.
    if (this.cleanupInterval) clearInterval(this.cleanupInterval);
[0m[31m                                            ~~~~~~~~~~~~~~~~~~~~[0m
    at [0m[36mfile:///workspaces/claude-code-flow/src/resources/resource-manager.ts[0m:[0m[33m435[0m:[0m[33m45[0m

[0m[1mTS2345 [0m[ERROR]: Argument of type 'Timeout' is not assignable to parameter of type 'number'.
    if (this.scalingInterval) clearInterval(this.scalingInterval);
[0m[31m                                            ~~~~~~~~~~~~~~~~~~~~[0m
    at [0m[36mfile:///workspaces/claude-code-flow/src/resources/resource-manager.ts[0m:[0m[33m436[0m:[0m[33m45[0m

[0m[1mTS2375 [0m[ERROR]: Type '{ id: string; resourceId: string; agentId: AgentId; taskId: TaskId | undefined; requirements: ResourceRequirements; status: "pending"; priority: ResourcePriority; createdAt: Date; expiresAt: Date; metadata: { ...; }; }' is not assignable to type 'ResourceReservation' with 'exactOptionalPropertyTypes: true'. Consider adding 'undefined' to the types of the target's properties.
  Types of property 'taskId' are incompatible.
    Type 'TaskId | undefined' is not assignable to type 'TaskId'.
      Type 'undefined' is not assignable to type 'TaskId'.
    const reservation: ResourceReservation = {
[0m[31m          ~~~~~~~~~~~[0m
    at [0m[36mfile:///workspaces/claude-code-flow/src/resources/resource-manager.ts[0m:[0m[33m534[0m:[0m[33m11[0m

[0m[1mTS2375 [0m[ERROR]: Type '{ id: string; reservationId: string; resourceId: string; agentId: AgentId; taskId: TaskId | undefined; allocated: ResourceLimits; actualUsage: ResourceUsage; efficiency: number; startTime: Date; status: "active"; qosViolations: never[]; }' is not assignable to type 'ResourceAllocation' with 'exactOptionalPropertyTypes: true'. Consider adding 'undefined' to the types of the target's properties.
  Types of property 'taskId' are incompatible.
    Type 'TaskId | undefined' is not assignable to type 'TaskId'.
      Type 'undefined' is not assignable to type 'TaskId'.
    const allocation: ResourceAllocation = {
[0m[31m          ~~~~~~~~~~[0m
    at [0m[36mfile:///workspaces/claude-code-flow/src/resources/resource-manager.ts[0m:[0m[33m615[0m:[0m[33m11[0m

[0m[1mTS2322 [0m[ERROR]: Type 'number' is not assignable to type 'Timeout'.
    this.monitoringInterval = setInterval(() => {
[0m[31m    ~~~~~~~~~~~~~~~~~~~~~~~[0m
    at [0m[36mfile:///workspaces/claude-code-flow/src/resources/resource-manager.ts[0m:[0m[33m1086[0m:[0m[33m5[0m

[0m[1mTS2322 [0m[ERROR]: Type 'number' is not assignable to type 'Timeout'.
    this.cleanupInterval = setInterval(() => {
[0m[31m    ~~~~~~~~~~~~~~~~~~~~[0m
    at [0m[36mfile:///workspaces/claude-code-flow/src/resources/resource-manager.ts[0m:[0m[33m1096[0m:[0m[33m5[0m

[0m[1mTS2322 [0m[ERROR]: Type 'number' is not assignable to type 'Timeout'.
    this.scalingInterval = setInterval(() => {
[0m[31m    ~~~~~~~~~~~~~~~~~~~~[0m
    at [0m[36mfile:///workspaces/claude-code-flow/src/resources/resource-manager.ts[0m:[0m[33m1106[0m:[0m[33m5[0m

[0m[1mTS2375 [0m[ERROR]: Type '{ id: string; key: string; value: any; type: MemoryType; tags: string[]; owner: AgentId; accessLevel: AccessLevel; createdAt: Date; updatedAt: Date; expiresAt: Date | undefined; version: number; references: never[]; dependencies: never[]; }' is not assignable to type 'MemoryEntry' with 'exactOptionalPropertyTypes: true'. Consider adding 'undefined' to the types of the target's properties.
  Types of property 'expiresAt' are incompatible.
    Type 'Date | undefined' is not assignable to type 'Date'.
      Type 'undefined' is not assignable to type 'Date'.
    const entry: MemoryEntry = {
[0m[31m          ~~~~~[0m
    at [0m[36mfile:///workspaces/claude-code-flow/src/swarm/memory.ts[0m:[0m[33m246[0m:[0m[33m11[0m

[0m[1mTS2375 [0m[ERROR]: Type '{ id: string; owner: AgentId; accessLevel: AccessLevel; createdAt: Date; updatedAt: Date; expiresAt: Date | undefined; references: string[]; key: string; ... 5 more ...; dependencies: string[]; }' is not assignable to type 'MemoryEntry' with 'exactOptionalPropertyTypes: true'. Consider adding 'undefined' to the types of the target's properties.
  Types of property 'expiresAt' are incompatible.
    Type 'Date | undefined' is not assignable to type 'Date'.
      Type 'undefined' is not assignable to type 'Date'.
    const sharedEntry: MemoryEntry = {
[0m[31m          ~~~~~~~~~~~[0m
    at [0m[36mfile:///workspaces/claude-code-flow/src/swarm/memory.ts[0m:[0m[33m564[0m:[0m[33m11[0m

[0m[1mTS2379 [0m[ERROR]: Argument of type '{ sharer: AgentId | undefined; partition?: string; broadcaster?: AgentId; accessLevel?: AccessLevel; }' is not assignable to parameter of type 'Partial<{ partition: string; sharer: AgentId; accessLevel: AccessLevel; expiresAt: Date; }>' with 'exactOptionalPropertyTypes: true'. Consider adding 'undefined' to the types of the target's properties.
  Types of property 'sharer' are incompatible.
    Type 'AgentId | undefined' is not assignable to type 'AgentId'.
      Type 'undefined' is not assignable to type 'AgentId'.
        const sharedId = await this.shareMemory(key, targetAgent, {
[0m[31m                                                                  ^[0m
    at [0m[36mfile:///workspaces/claude-code-flow/src/swarm/memory.ts[0m:[0m[33m616[0m:[0m[33m67[0m

[0m[1mTS18046 [0m[ERROR]: 'error' is of type 'unknown'.
          error: error.message
[0m[31m                 ~~~~~[0m
    at [0m[36mfile:///workspaces/claude-code-flow/src/swarm/memory.ts[0m:[0m[33m625[0m:[0m[33m18[0m

[0m[1mTS2375 [0m[ERROR]: Type '{ id: string; name: string; type: MemoryType; entries: never[]; maxSize: number; ttl: number | undefined; readOnly: boolean; shared: true; indexed: boolean; compressed: boolean; }' is not assignable to type 'MemoryPartition' with 'exactOptionalPropertyTypes: true'. Consider adding 'undefined' to the types of the target's properties.
  Types of property 'ttl' are incompatible.
    Type 'number | undefined' is not assignable to type 'number'.
      Type 'undefined' is not assignable to type 'number'.
    const partition: MemoryPartition = {
[0m[31m          ~~~~~~~~~[0m
    at [0m[36mfile:///workspaces/claude-code-flow/src/swarm/memory.ts[0m:[0m[33m686[0m:[0m[33m11[0m

[0m[1mTS7053 [0m[ERROR]: Element implicitly has an 'any' type because expression of type 'string' can't be used to index type 'Record<MemoryType, number>'.
  No index signature with a parameter of type 'string' was found on type 'Record<MemoryType, number>'.
      entriesByType[entry.type]++;
[0m[31m      ~~~~~~~~~~~~~~~~~~~~~~~~~[0m
    at [0m[36mfile:///workspaces/claude-code-flow/src/swarm/memory.ts[0m:[0m[33m862[0m:[0m[33m7[0m

[0m[1mTS2322 [0m[ERROR]: Type 'number' is not assignable to type 'Timeout'.
      this.syncTimer = setInterval(() => {
[0m[31m      ~~~~~~~~~~~~~~[0m
    at [0m[36mfile:///workspaces/claude-code-flow/src/swarm/memory.ts[0m:[0m[33m1206[0m:[0m[33m7[0m

[0m[1mTS2322 [0m[ERROR]: Type 'number' is not assignable to type 'Timeout'.
      this.backupTimer = setInterval(() => {
[0m[31m      ~~~~~~~~~~~~~~~~[0m
    at [0m[36mfile:///workspaces/claude-code-flow/src/swarm/memory.ts[0m:[0m[33m1213[0m:[0m[33m7[0m

[0m[1mTS2322 [0m[ERROR]: Type 'number' is not assignable to type 'Timeout'.
    this.cleanupTimer = setInterval(() => {
[0m[31m    ~~~~~~~~~~~~~~~~~[0m
    at [0m[36mfile:///workspaces/claude-code-flow/src/swarm/memory.ts[0m:[0m[33m1221[0m:[0m[33m5[0m

[0m[1mTS2345 [0m[ERROR]: Argument of type 'Timeout' is not assignable to parameter of type 'number'.
      clearInterval(this.syncTimer);
[0m[31m                    ~~~~~~~~~~~~~~[0m
    at [0m[36mfile:///workspaces/claude-code-flow/src/swarm/memory.ts[0m:[0m[33m1228[0m:[0m[33m21[0m

[0m[1mTS2412 [0m[ERROR]: Type 'undefined' is not assignable to type 'Timeout' with 'exactOptionalPropertyTypes: true'. Consider adding 'undefined' to the type of the target.
      this.syncTimer = undefined;
[0m[31m      ~~~~~~~~~~~~~~[0m
    at [0m[36mfile:///workspaces/claude-code-flow/src/swarm/memory.ts[0m:[0m[33m1229[0m:[0m[33m7[0m

[0m[1mTS2345 [0m[ERROR]: Argument of type 'Timeout' is not assignable to parameter of type 'number'.
      clearInterval(this.backupTimer);
[0m[31m                    ~~~~~~~~~~~~~~~~[0m
    at [0m[36mfile:///workspaces/claude-code-flow/src/swarm/memory.ts[0m:[0m[33m1233[0m:[0m[33m21[0m

[0m[1mTS2412 [0m[ERROR]: Type 'undefined' is not assignable to type 'Timeout' with 'exactOptionalPropertyTypes: true'. Consider adding 'undefined' to the type of the target.
      this.backupTimer = undefined;
[0m[31m      ~~~~~~~~~~~~~~~~[0m
    at [0m[36mfile:///workspaces/claude-code-flow/src/swarm/memory.ts[0m:[0m[33m1234[0m:[0m[33m7[0m

[0m[1mTS2345 [0m[ERROR]: Argument of type 'Timeout' is not assignable to parameter of type 'number'.
      clearInterval(this.cleanupTimer);
[0m[31m                    ~~~~~~~~~~~~~~~~~[0m
    at [0m[36mfile:///workspaces/claude-code-flow/src/swarm/memory.ts[0m:[0m[33m1238[0m:[0m[33m21[0m

[0m[1mTS2412 [0m[ERROR]: Type 'undefined' is not assignable to type 'Timeout' with 'exactOptionalPropertyTypes: true'. Consider adding 'undefined' to the type of the target.
      this.cleanupTimer = undefined;
[0m[31m      ~~~~~~~~~~~~~~~~~[0m
    at [0m[36mfile:///workspaces/claude-code-flow/src/swarm/memory.ts[0m:[0m[33m1239[0m:[0m[33m7[0m

[0m[1mTS2345 [0m[ERROR]: Argument of type 'string | undefined' is not assignable to parameter of type 'string'.
  Type 'undefined' is not assignable to type 'string'.
      this.cache.delete(oldestKey);
[0m[31m                        ~~~~~~~~~[0m
    at [0m[36mfile:///workspaces/claude-code-flow/src/swarm/memory.ts[0m:[0m[33m1331[0m:[0m[33m25[0m

[0m[1mTS18046 [0m[ERROR]: 'error' is of type 'unknown'.
      this.stderr(`Error: ${error.message}`);
[0m[31m                            ~~~~~[0m
    at [0m[36mfile:///workspaces/claude-code-flow/tests/unit/cli/cli-commands.test.ts[0m:[0m[33m76[0m:[0m[33m29[0m

[0m[1mTS2339 [0m[ERROR]: Property 'delay' does not exist on type 'typeof AsyncTestUtils'.
              await AsyncTestUtils.delay(100);
[0m[31m                                   ~~~~~[0m
    at [0m[36mfile:///workspaces/claude-code-flow/tests/unit/cli/cli-commands.test.ts[0m:[0m[33m399[0m:[0m[33m36[0m

[0m[1mTS7006 [0m[ERROR]: Parameter 'args' implicitly has an 'any' type.
          handler: async (args) => {
[0m[31m                          ~~~~[0m
    at [0m[36mfile:///workspaces/claude-code-flow/tests/unit/cli/cli-commands.test.ts[0m:[0m[33m752[0m:[0m[33m27[0m

[0m[1mTS7006 [0m[ERROR]: Parameter 'args' implicitly has an 'any' type.
          handler: async (args) => {
[0m[31m                          ~~~~[0m
    at [0m[36mfile:///workspaces/claude-code-flow/tests/unit/cli/cli-commands.test.ts[0m:[0m[33m764[0m:[0m[33m27[0m

[0m[1mTS2741 [0m[ERROR]: Property 'description' is missing in type '{ name: string; type: "string"; required: true; }' but required in type '{ name: string; description: string; type: "string" | "number" | "boolean"; required?: boolean; default?: any; }'.
            { name: 'action', type: 'string', required: true },
[0m[31m            ~~~~~~~~~~~~~~~~~~~~~~~~~~~~~~~~~~~~~~~~~~~~~~~~~~[0m
    at [0m[36mfile:///workspaces/claude-code-flow/tests/unit/cli/cli-commands.test.ts[0m:[0m[33m847[0m:[0m[33m13[0m

    'description' is declared here.
        description: string;
    [0m[36m    ~~~~~~~~~~~[0m
        at [0m[36mfile:///workspaces/claude-code-flow/tests/unit/cli/cli-commands.test.ts[0m:[0m[33m27[0m:[0m[33m5[0m

[0m[1mTS2741 [0m[ERROR]: Property 'description' is missing in type '{ name: string; type: "string"; }' but required in type '{ name: string; description: string; type: "string" | "number" | "boolean"; required?: boolean; default?: any; }'.
            { name: 'name', type: 'string' },
[0m[31m            ~~~~~~~~~~~~~~~~~~~~~~~~~~~~~~~~[0m
    at [0m[36mfile:///workspaces/claude-code-flow/tests/unit/cli/cli-commands.test.ts[0m:[0m[33m848[0m:[0m[33m13[0m

    'description' is declared here.
        description: string;
    [0m[36m    ~~~~~~~~~~~[0m
        at [0m[36mfile:///workspaces/claude-code-flow/tests/unit/cli/cli-commands.test.ts[0m:[0m[33m27[0m:[0m[33m5[0m

[0m[1mTS2339 [0m[ERROR]: Property 'delay' does not exist on type 'typeof AsyncTestUtils'.
            await AsyncTestUtils.delay(Math.random() * 100); // Simulate processing time
[0m[31m                                 ~~~~~[0m
    at [0m[36mfile:///workspaces/claude-code-flow/tests/unit/cli/cli-commands.test.ts[0m:[0m[33m851[0m:[0m[33m34[0m

[0m[1mTS2741 [0m[ERROR]: Property 'description' is missing in type '{ name: string; type: "string"; required: true; }' but required in type '{ name: string; description: string; type: "string" | "number" | "boolean"; required?: boolean; default?: any; }'.
            { name: 'action', type: 'string', required: true },
[0m[31m            ~~~~~~~~~~~~~~~~~~~~~~~~~~~~~~~~~~~~~~~~~~~~~~~~~~[0m
    at [0m[36mfile:///workspaces/claude-code-flow/tests/unit/cli/cli-commands.test.ts[0m:[0m[33m861[0m:[0m[33m13[0m

    'description' is declared here.
        description: string;
    [0m[36m    ~~~~~~~~~~~[0m
        at [0m[36mfile:///workspaces/claude-code-flow/tests/unit/cli/cli-commands.test.ts[0m:[0m[33m27[0m:[0m[33m5[0m

[0m[1mTS2741 [0m[ERROR]: Property 'description' is missing in type '{ name: string; type: "string"; }' but required in type '{ name: string; description: string; type: "string" | "number" | "boolean"; required?: boolean; default?: any; }'.
            { name: 'command', type: 'string' },
[0m[31m            ~~~~~~~~~~~~~~~~~~~~~~~~~~~~~~~~~~~[0m
    at [0m[36mfile:///workspaces/claude-code-flow/tests/unit/cli/cli-commands.test.ts[0m:[0m[33m862[0m:[0m[33m13[0m

    'description' is declared here.
        description: string;
    [0m[36m    ~~~~~~~~~~~[0m
        at [0m[36mfile:///workspaces/claude-code-flow/tests/unit/cli/cli-commands.test.ts[0m:[0m[33m27[0m:[0m[33m5[0m

[0m[1mTS2339 [0m[ERROR]: Property 'delay' does not exist on type 'typeof AsyncTestUtils'.
            await AsyncTestUtils.delay(Math.random() * 100); // Simulate processing time
[0m[31m                                 ~~~~~[0m
    at [0m[36mfile:///workspaces/claude-code-flow/tests/unit/cli/cli-commands.test.ts[0m:[0m[33m865[0m:[0m[33m34[0m

[0m[1mTS2741 [0m[ERROR]: Property 'description' is missing in type '{ name: string; type: "number"; default: number; }' but required in type '{ name: string; description: string; type: "string" | "number" | "boolean"; required?: boolean; default?: any; }'.
          { name: 'iterations', type: 'number', default: 100 },
[0m[31m          ~~~~~~~~~~~~~~~~~~~~~~~~~~~~~~~~~~~~~~~~~~~~~~~~~~~~[0m
    at [0m[36mfile:///workspaces/claude-code-flow/tests/unit/cli/cli-commands.test.ts[0m:[0m[33m921[0m:[0m[33m11[0m

    'description' is declared here.
        description: string;
    [0m[36m    ~~~~~~~~~~~[0m
        at [0m[36mfile:///workspaces/claude-code-flow/tests/unit/cli/cli-commands.test.ts[0m:[0m[33m27[0m:[0m[33m5[0m

[0m[1mTS2741 [0m[ERROR]: Property 'description' is missing in type '{ name: string; type: "number"; default: number; }' but required in type '{ name: string; description: string; type: "string" | "number" | "boolean"; required?: boolean; default?: any; }'.
          { name: 'delay', type: 'number', default: 0 },
[0m[31m          ~~~~~~~~~~~~~~~~~~~~~~~~~~~~~~~~~~~~~~~~~~~~~[0m
    at [0m[36mfile:///workspaces/claude-code-flow/tests/unit/cli/cli-commands.test.ts[0m:[0m[33m922[0m:[0m[33m11[0m

    'description' is declared here.
        description: string;
    [0m[36m    ~~~~~~~~~~~[0m
        at [0m[36mfile:///workspaces/claude-code-flow/tests/unit/cli/cli-commands.test.ts[0m:[0m[33m27[0m:[0m[33m5[0m

[0m[1mTS2339 [0m[ERROR]: Property 'delay' does not exist on type 'typeof AsyncTestUtils'.
              await AsyncTestUtils.delay(args.delay);
[0m[31m                                   ~~~~~[0m
    at [0m[36mfile:///workspaces/claude-code-flow/tests/unit/cli/cli-commands.test.ts[0m:[0m[33m927[0m:[0m[33m36[0m

[0m[1mTS2304 [0m[ERROR]: Cannot find name 'PerformanceTestUtils'.
      const { result, duration } = await PerformanceTestUtils.measureTime(async () => {
[0m[31m                                         ~~~~~~~~~~~~~~~~~~~~[0m
    at [0m[36mfile:///workspaces/claude-code-flow/tests/unit/cli/cli-commands.test.ts[0m:[0m[33m942[0m:[0m[33m42[0m

[0m[1mTS2304 [0m[ERROR]: Cannot find name 'PerformanceTestUtils'.
      const { stats } = await PerformanceTestUtils.benchmark(
[0m[31m                              ~~~~~~~~~~~~~~~~~~~~[0m
    at [0m[36mfile:///workspaces/claude-code-flow/tests/unit/cli/cli-commands.test.ts[0m:[0m[33m970[0m:[0m[33m31[0m

[0m[1mTS2305 [0m[ERROR]: Module '"file:///workspaces/claude-code-flow/src/coordination/work-stealing.ts"' has no exported member 'WorkStealingScheduler'.
import { WorkStealingScheduler } from '../../../src/coordination/work-stealing.ts';
[0m[31m         ~~~~~~~~~~~~~~~~~~~~~[0m
    at [0m[36mfile:///workspaces/claude-code-flow/tests/unit/coordination/coordination-system.test.ts[0m:[0m[33m16[0m:[0m[33m10[0m

[0m[1mTS2724 [0m[ERROR]: '"file:///workspaces/claude-code-flow/src/coordination/advanced-scheduler.ts"' has no exported member named 'AdvancedScheduler'. Did you mean 'AdvancedTaskScheduler'?
import { AdvancedScheduler } from '../../../src/coordination/advanced-scheduler.ts';
[0m[31m         ~~~~~~~~~~~~~~~~~[0m
    at [0m[36mfile:///workspaces/claude-code-flow/tests/unit/coordination/coordination-system.test.ts[0m:[0m[33m18[0m:[0m[33m10[0m

    'AdvancedTaskScheduler' is declared here.
    export class AdvancedTaskScheduler extends TaskScheduler {
    [0m[36m             ~~~~~~~~~~~~~~~~~~~~~[0m
        at [0m[36mfile:///workspaces/claude-code-flow/src/coordination/advanced-scheduler.ts[0m:[0m[33m143[0m:[0m[33m14[0m

[0m[1mTS2554 [0m[ERROR]: Expected 3 arguments, but got 1.
    resourceManager = new ResourceManager({
[0m[31m                      ^[0m
    at [0m[36mfile:///workspaces/claude-code-flow/tests/unit/coordination/coordination-system.test.ts[0m:[0m[33m39[0m:[0m[33m23[0m

    An argument for 'eventBus' was not provided.
        private eventBus: IEventBus,
    [0m[36m    ~~~~~~~~~~~~~~~~~~~~~~~~~~~[0m
        at [0m[36mfile:///workspaces/claude-code-flow/src/coordination/resources.ts[0m:[0m[33m29[0m:[0m[33m5[0m

[0m[1mTS2554 [0m[ERROR]: Expected 3 arguments, but got 1.
    scheduler = new TaskScheduler({
[0m[31m                ^[0m
    at [0m[36mfile:///workspaces/claude-code-flow/tests/unit/coordination/coordination-system.test.ts[0m:[0m[33m45[0m:[0m[33m17[0m

    An argument for 'eventBus' was not provided.
        protected eventBus: IEventBus,
    [0m[36m    ~~~~~~~~~~~~~~~~~~~~~~~~~~~~~[0m
        at [0m[36mfile:///workspaces/claude-code-flow/src/coordination/scheduler.ts[0m:[0m[33m30[0m:[0m[33m5[0m

[0m[1mTS2554 [0m[ERROR]: Expected 2 arguments, but got 1.
    conflictResolver = new ConflictResolver({
[0m[31m                       ^[0m
    at [0m[36mfile:///workspaces/claude-code-flow/tests/unit/coordination/coordination-system.test.ts[0m:[0m[33m51[0m:[0m[33m24[0m

    An argument for 'eventBus' was not provided.
        private eventBus: IEventBus,
    [0m[36m    ~~~~~~~~~~~~~~~~~~~~~~~~~~~[0m
        at [0m[36mfile:///workspaces/claude-code-flow/src/coordination/conflict-resolution.ts[0m:[0m[33m157[0m:[0m[33m5[0m

[0m[1mTS2554 [0m[ERROR]: Expected 3 arguments, but got 1.
    coordinationManager = new CoordinationManager({
[0m[31m                          ^[0m
    at [0m[36mfile:///workspaces/claude-code-flow/tests/unit/coordination/coordination-system.test.ts[0m:[0m[33m56[0m:[0m[33m27[0m

    An argument for 'eventBus' was not provided.
        private eventBus: IEventBus,
    [0m[36m    ~~~~~~~~~~~~~~~~~~~~~~~~~~~[0m
        at [0m[36mfile:///workspaces/claude-code-flow/src/coordination/manager.ts[0m:[0m[33m48[0m:[0m[33m5[0m

[0m[1mTS2339 [0m[ERROR]: Property 'submitTask' does not exist on type 'CoordinationManager'.
        coordinationManager.submitTask(task.id, task)
[0m[31m                            ~~~~~~~~~~[0m
    at [0m[36mfile:///workspaces/claude-code-flow/tests/unit/coordination/coordination-system.test.ts[0m:[0m[33m85[0m:[0m[33m29[0m

[0m[1mTS2339 [0m[ERROR]: Property 'delay' does not exist on type 'typeof AsyncTestUtils'.
            await AsyncTestUtils.delay(10);
[0m[31m                                 ~~~~~[0m
    at [0m[36mfile:///workspaces/claude-code-flow/tests/unit/coordination/coordination-system.test.ts[0m:[0m[33m105[0m:[0m[33m34[0m

[0m[1mTS2339 [0m[ERROR]: Property 'delay' does not exist on type 'typeof AsyncTestUtils'.
            await AsyncTestUtils.delay(10);
[0m[31m                                 ~~~~~[0m
    at [0m[36mfile:///workspaces/claude-code-flow/tests/unit/coordination/coordination-system.test.ts[0m:[0m[33m114[0m:[0m[33m34[0m

[0m[1mTS2339 [0m[ERROR]: Property 'delay' does not exist on type 'typeof AsyncTestUtils'.
            await AsyncTestUtils.delay(10);
[0m[31m                                 ~~~~~[0m
    at [0m[36mfile:///workspaces/claude-code-flow/tests/unit/coordination/coordination-system.test.ts[0m:[0m[33m123[0m:[0m[33m34[0m

[0m[1mTS2339 [0m[ERROR]: Property 'submitTask' does not exist on type 'CoordinationManager'.
        coordinationManager.submitTask('task-c', tasks[2]),
[0m[31m                            ~~~~~~~~~~[0m
    at [0m[36mfile:///workspaces/claude-code-flow/tests/unit/coordination/coordination-system.test.ts[0m:[0m[33m132[0m:[0m[33m29[0m

[0m[1mTS2339 [0m[ERROR]: Property 'submitTask' does not exist on type 'CoordinationManager'.
        coordinationManager.submitTask('task-a', tasks[0]),
[0m[31m                            ~~~~~~~~~~[0m
    at [0m[36mfile:///workspaces/claude-code-flow/tests/unit/coordination/coordination-system.test.ts[0m:[0m[33m133[0m:[0m[33m29[0m

[0m[1mTS2339 [0m[ERROR]: Property 'submitTask' does not exist on type 'CoordinationManager'.
        coordinationManager.submitTask('task-b', tasks[1]),
[0m[31m                            ~~~~~~~~~~[0m
    at [0m[36mfile:///workspaces/claude-code-flow/tests/unit/coordination/coordination-system.test.ts[0m:[0m[33m134[0m:[0m[33m29[0m
=======
[0m[32mCheck[0m file:///Users/iaminawe/Sites/claude-code-flow/tests/unit/cli/cli-commands.test.ts
[0m[32mCheck[0m file:///Users/iaminawe/Sites/claude-code-flow/tests/unit/cli/start/process-manager.test.ts
[0m[32mCheck[0m file:///Users/iaminawe/Sites/claude-code-flow/tests/unit/cli/start/process-ui.test.ts
[0m[32mCheck[0m file:///Users/iaminawe/Sites/claude-code-flow/tests/unit/cli/start/system-monitor.test.ts
[0m[32mCheck[0m file:///Users/iaminawe/Sites/claude-code-flow/tests/unit/coordination/coordination-system.test.ts
[0m[32mCheck[0m file:///Users/iaminawe/Sites/claude-code-flow/tests/unit/coordination/coordination.test.ts
[0m[32mCheck[0m file:///Users/iaminawe/Sites/claude-code-flow/tests/unit/core/config.test.ts
[0m[32mCheck[0m file:///Users/iaminawe/Sites/claude-code-flow/tests/unit/core/enhanced-event-bus.test.ts
[0m[32mCheck[0m file:///Users/iaminawe/Sites/claude-code-flow/tests/unit/core/enhanced-orchestrator.test.ts
[0m[32mCheck[0m file:///Users/iaminawe/Sites/claude-code-flow/tests/unit/core/event-bus.test.ts
[0m[32mCheck[0m file:///Users/iaminawe/Sites/claude-code-flow/tests/unit/core/logger.test.ts
[0m[32mCheck[0m file:///Users/iaminawe/Sites/claude-code-flow/tests/unit/core/orchestrator.test.ts
[0m[32mCheck[0m file:///Users/iaminawe/Sites/claude-code-flow/tests/unit/mcp/mcp-interface.test.ts
[0m[32mCheck[0m file:///Users/iaminawe/Sites/claude-code-flow/tests/unit/mcp/server.test.ts
[0m[32mCheck[0m file:///Users/iaminawe/Sites/claude-code-flow/tests/unit/mcp/tools.test.ts
[0m[32mCheck[0m file:///Users/iaminawe/Sites/claude-code-flow/tests/unit/memory/memory-backends.test.ts
[0m[32mCheck[0m file:///Users/iaminawe/Sites/claude-code-flow/tests/unit/terminal/terminal-manager.test.ts
[0m[32mCheck[0m file:///Users/iaminawe/Sites/claude-code-flow/tests/unit/utils/helpers.test.ts
[0m[1mTS2304 [0m[ERROR]: Cannot find name 'setupTestEnv'.
    setupTestEnv();
[0m[31m    ~~~~~~~~~~~~[0m
    at [0m[36mfile:///Users/iaminawe/Sites/claude-code-flow/tests/unit/cli/cli-commands.test.ts[0m:[0m[33m155[0m:[0m[33m5[0m

[0m[1mTS2304 [0m[ERROR]: Cannot find name 'FileSystemTestUtils'.
    tempDir = await FileSystemTestUtils.createTempDir('cli-test-');
[0m[31m                    ~~~~~~~~~~~~~~~~~~~[0m
    at [0m[36mfile:///Users/iaminawe/Sites/claude-code-flow/tests/unit/cli/cli-commands.test.ts[0m:[0m[33m157[0m:[0m[33m21[0m

[0m[1mTS2304 [0m[ERROR]: Cannot find name 'TEST_CONFIG'.
      JSON.stringify(TEST_CONFIG.env)
[0m[31m                     ~~~~~~~~~~~[0m
    at [0m[36mfile:///Users/iaminawe/Sites/claude-code-flow/tests/unit/cli/cli-commands.test.ts[0m:[0m[33m163[0m:[0m[33m22[0m

[0m[1mTS2304 [0m[ERROR]: Cannot find name 'FileSystemTestUtils'.
    await FileSystemTestUtils.cleanup([tempDir]);
[0m[31m          ~~~~~~~~~~~~~~~~~~~[0m
    at [0m[36mfile:///Users/iaminawe/Sites/claude-code-flow/tests/unit/cli/cli-commands.test.ts[0m:[0m[33m169[0m:[0m[33m11[0m

[0m[1mTS2304 [0m[ERROR]: Cannot find name 'cleanupTestEnv'.
    await cleanupTestEnv();
[0m[31m          ~~~~~~~~~~~~~~[0m
    at [0m[36mfile:///Users/iaminawe/Sites/claude-code-flow/tests/unit/cli/cli-commands.test.ts[0m:[0m[33m170[0m:[0m[33m11[0m

[0m[1mTS2304 [0m[ERROR]: Cannot find name 'generateCLITestScenarios'.
      const scenarios = generateCLITestScenarios();
[0m[31m                        ~~~~~~~~~~~~~~~~~~~~~~~~[0m
    at [0m[36mfile:///Users/iaminawe/Sites/claude-code-flow/tests/unit/cli/cli-commands.test.ts[0m:[0m[33m771[0m:[0m[33m25[0m

[0m[1mTS2304 [0m[ERROR]: Cannot find name 'TestAssertions'.
      TestAssertions.assertInRange(duration, 0, 1000); // Should complete within 1 second
[0m[31m      ~~~~~~~~~~~~~~[0m
    at [0m[36mfile:///Users/iaminawe/Sites/claude-code-flow/tests/unit/cli/cli-commands.test.ts[0m:[0m[33m943[0m:[0m[33m7[0m

[0m[1mTS2339 [0m[ERROR]: Property 'withTimeout' does not exist on type 'typeof AsyncTestUtils'.
      const timeoutPromise = AsyncTestUtils.withTimeout(
[0m[31m                                            ~~~~~~~~~~~[0m
    at [0m[36mfile:///Users/iaminawe/Sites/claude-code-flow/tests/unit/cli/cli-commands.test.ts[0m:[0m[33m949[0m:[0m[33m45[0m

[0m[1mTS2304 [0m[ERROR]: Cannot find name 'TestAssertions'.
      await TestAssertions.assertThrowsAsync(
[0m[31m            ~~~~~~~~~~~~~~[0m
    at [0m[36mfile:///Users/iaminawe/Sites/claude-code-flow/tests/unit/cli/cli-commands.test.ts[0m:[0m[33m954[0m:[0m[33m13[0m

[0m[1mTS2345 [0m[ERROR]: Argument of type '{ iterations: number; concurrency: number; }' is not assignable to parameter of type 'number'.
        { iterations: 20, concurrency: 5 }
[0m[31m        ~~~~~~~~~~~~~~~~~~~~~~~~~~~~~~~~~~[0m
    at [0m[36mfile:///Users/iaminawe/Sites/claude-code-flow/tests/unit/cli/cli-commands.test.ts[0m:[0m[33m968[0m:[0m[33m9[0m

[0m[1mTS2304 [0m[ERROR]: Cannot find name 'TestAssertions'.
      TestAssertions.assertInRange(stats.mean, 0, 200); // Should be reasonably fast
[0m[31m      ~~~~~~~~~~~~~~[0m
    at [0m[36mfile:///Users/iaminawe/Sites/claude-code-flow/tests/unit/cli/cli-commands.test.ts[0m:[0m[33m971[0m:[0m[33m7[0m

[0m[1mTS2339 [0m[ERROR]: Property 'mean' does not exist on type '{ min: number; max: number; avg: number; total: number; }'.
      TestAssertions.assertInRange(stats.mean, 0, 200); // Should be reasonably fast
[0m[31m                                         ~~~~[0m
    at [0m[36mfile:///Users/iaminawe/Sites/claude-code-flow/tests/unit/cli/cli-commands.test.ts[0m:[0m[33m971[0m:[0m[33m42[0m

[0m[1mTS2339 [0m[ERROR]: Property 'mean' does not exist on type '{ min: number; max: number; avg: number; total: number; }'.
      console.log(`Rapid CLI commands: ${stats.mean.toFixed(2)}ms average`);
[0m[31m                                               ~~~~[0m
    at [0m[36mfile:///Users/iaminawe/Sites/claude-code-flow/tests/unit/cli/cli-commands.test.ts[0m:[0m[33m973[0m:[0m[33m48[0m

[0m[1mTS2345 [0m[ERROR]: Argument of type '{ debug: () => void; info: () => void; warn: () => void; error: () => void; }' is not assignable to parameter of type 'ILogger'.
  Property 'configure' is missing in type '{ debug: () => void; info: () => void; warn: () => void; error: () => void; }' but required in type 'ILogger'.
    resourceManager = new ResourceManager(config, mockEventBus, mockLogger);
[0m[31m                                                                ~~~~~~~~~~[0m
    at [0m[36mfile:///Users/iaminawe/Sites/claude-code-flow/tests/unit/coordination/coordination-system.test.ts[0m:[0m[33m57[0m:[0m[33m65[0m

    'configure' is declared here.
      configure(config: LoggingConfig): Promise<void>;
    [0m[36m  ~~~~~~~~~~~~~~~~~~~~~~~~~~~~~~~~~~~~~~~~~~~~~~~~[0m
        at [0m[36mfile:///Users/iaminawe/Sites/claude-code-flow/src/core/logger.ts[0m:[0m[33m13[0m:[0m[33m3[0m

[0m[1mTS2345 [0m[ERROR]: Argument of type '{ debug: () => void; info: () => void; warn: () => void; error: () => void; }' is not assignable to parameter of type 'ILogger'.
  Property 'configure' is missing in type '{ debug: () => void; info: () => void; warn: () => void; error: () => void; }' but required in type 'ILogger'.
    scheduler = new TaskScheduler(config, mockEventBus, mockLogger);
[0m[31m                                                        ~~~~~~~~~~[0m
    at [0m[36mfile:///Users/iaminawe/Sites/claude-code-flow/tests/unit/coordination/coordination-system.test.ts[0m:[0m[33m58[0m:[0m[33m57[0m

    'configure' is declared here.
      configure(config: LoggingConfig): Promise<void>;
    [0m[36m  ~~~~~~~~~~~~~~~~~~~~~~~~~~~~~~~~~~~~~~~~~~~~~~~~[0m
        at [0m[36mfile:///Users/iaminawe/Sites/claude-code-flow/src/core/logger.ts[0m:[0m[33m13[0m:[0m[33m3[0m

[0m[1mTS2345 [0m[ERROR]: Argument of type '{ maxRetries: number; retryDelay: number; deadlockDetection: boolean; resourceTimeout: number; messageTimeout: number; }' is not assignable to parameter of type 'ILogger'.
  Type '{ maxRetries: number; retryDelay: number; deadlockDetection: boolean; resourceTimeout: number; messageTimeout: number; }' is missing the following properties from type 'ILogger': debug, info, warn, error, configure
    conflictResolver = new ConflictResolver(config, mockEventBus);
[0m[31m                                            ~~~~~~[0m
    at [0m[36mfile:///Users/iaminawe/Sites/claude-code-flow/tests/unit/coordination/coordination-system.test.ts[0m:[0m[33m59[0m:[0m[33m45[0m

[0m[1mTS2345 [0m[ERROR]: Argument of type '{ debug: () => void; info: () => void; warn: () => void; error: () => void; }' is not assignable to parameter of type 'ILogger'.
  Property 'configure' is missing in type '{ debug: () => void; info: () => void; warn: () => void; error: () => void; }' but required in type 'ILogger'.
    coordinationManager = new CoordinationManager(config, mockEventBus, mockLogger);
[0m[31m                                                                        ~~~~~~~~~~[0m
    at [0m[36mfile:///Users/iaminawe/Sites/claude-code-flow/tests/unit/coordination/coordination-system.test.ts[0m:[0m[33m60[0m:[0m[33m73[0m

    'configure' is declared here.
      configure(config: LoggingConfig): Promise<void>;
    [0m[36m  ~~~~~~~~~~~~~~~~~~~~~~~~~~~~~~~~~~~~~~~~~~~~~~~~[0m
        at [0m[36mfile:///Users/iaminawe/Sites/claude-code-flow/src/core/logger.ts[0m:[0m[33m13[0m:[0m[33m3[0m

[0m[1mTS2345 [0m[ERROR]: Argument of type '{ id: string; priority: string; execute: Spy<unknown, [], Promise<string>>; }' is not assignable to parameter of type 'Task'.
  Type '{ id: string; priority: string; execute: Spy<unknown, [], Promise<string>>; }' is missing the following properties from type 'Task': type, description, dependencies, status, and 2 more.
        coordinationManager.assignTask(task, 'test-agent-1')
[0m[31m                                       ~~~~[0m
    at [0m[36mfile:///Users/iaminawe/Sites/claude-code-flow/tests/unit/coordination/coordination-system.test.ts[0m:[0m[33m84[0m:[0m[33m40[0m

[0m[1mTS2345 [0m[ERROR]: Argument of type 'string' is not assignable to parameter of type 'Task'.
        coordinationManager.assignTask('task-c', tasks[2]),
[0m[31m                                       ~~~~~~~~[0m
    at [0m[36mfile:///Users/iaminawe/Sites/claude-code-flow/tests/unit/coordination/coordination-system.test.ts[0m:[0m[33m131[0m:[0m[33m40[0m

[0m[1mTS2345 [0m[ERROR]: Argument of type 'string' is not assignable to parameter of type 'Task'.
        coordinationManager.assignTask('task-a', tasks[0]),
[0m[31m                                       ~~~~~~~~[0m
    at [0m[36mfile:///Users/iaminawe/Sites/claude-code-flow/tests/unit/coordination/coordination-system.test.ts[0m:[0m[33m132[0m:[0m[33m40[0m

[0m[1mTS2345 [0m[ERROR]: Argument of type 'string' is not assignable to parameter of type 'Task'.
        coordinationManager.assignTask('task-b', tasks[1]),
[0m[31m                                       ~~~~~~~~[0m
    at [0m[36mfile:///Users/iaminawe/Sites/claude-code-flow/tests/unit/coordination/coordination-system.test.ts[0m:[0m[33m133[0m:[0m[33m40[0m

[0m[1mTS2345 [0m[ERROR]: Argument of type 'string' is not assignable to parameter of type 'Task'.
        coordinationManager.assignTask(task.id, task)
[0m[31m                                       ~~~~~~~[0m
    at [0m[36mfile:///Users/iaminawe/Sites/claude-code-flow/tests/unit/coordination/coordination-system.test.ts[0m:[0m[33m153[0m:[0m[33m40[0m

[0m[1mTS2304 [0m[ERROR]: Cannot find name 'TestAssertions'.
      await TestAssertions.assertThrowsAsync(
[0m[31m            ~~~~~~~~~~~~~~[0m
    at [0m[36mfile:///Users/iaminawe/Sites/claude-code-flow/tests/unit/coordination/coordination-system.test.ts[0m:[0m[33m177[0m:[0m[33m13[0m

[0m[1mTS2345 [0m[ERROR]: Argument of type 'string' is not assignable to parameter of type 'Task'.
        () => coordinationManager.assignTask('long-task', longRunningTask),
[0m[31m                                             ~~~~~~~~~~~[0m
    at [0m[36mfile:///Users/iaminawe/Sites/claude-code-flow/tests/unit/coordination/coordination-system.test.ts[0m:[0m[33m178[0m:[0m[33m46[0m
>>>>>>> 7fa8ad97

[0m[1mTS2304 [0m[ERROR]: Cannot find name 'generateCoordinationTasks'.
      const tasks = generateCoordinationTasks(20);
[0m[31m                    ~~~~~~~~~~~~~~~~~~~~~~~~~[0m
    at [0m[36mfile:///Users/iaminawe/Sites/claude-code-flow/tests/unit/coordination/coordination-system.test.ts[0m:[0m[33m185[0m:[0m[33m21[0m

[0m[1mTS7006 [0m[ERROR]: Parameter 'task' implicitly has an 'any' type.
      const promises = tasks.map(task =>
[0m[31m                                 ~~~~[0m
    at [0m[36mfile:///Users/iaminawe/Sites/claude-code-flow/tests/unit/coordination/coordination-system.test.ts[0m:[0m[33m187[0m:[0m[33m34[0m

[0m[1mTS2345 [0m[ERROR]: Argument of type '{ execute: Spy<unknown, [], Promise<string>>; priority: any; }' is not assignable to parameter of type 'string'.
        coordinationManager.assignTask(task.id, {
[0m[31m                                                ^[0m
    at [0m[36mfile:///Users/iaminawe/Sites/claude-code-flow/tests/unit/coordination/coordination-system.test.ts[0m:[0m[33m188[0m:[0m[33m49[0m

[0m[1mTS7006 [0m[ERROR]: Parameter 'result' implicitly has an 'any' type.
      results.forEach((result, i) => {
[0m[31m                       ~~~~~~[0m
    at [0m[36mfile:///Users/iaminawe/Sites/claude-code-flow/tests/unit/coordination/coordination-system.test.ts[0m:[0m[33m197[0m:[0m[33m24[0m

[0m[1mTS7006 [0m[ERROR]: Parameter 'i' implicitly has an 'any' type.
      results.forEach((result, i) => {
[0m[31m                               ^[0m
    at [0m[36mfile:///Users/iaminawe/Sites/claude-code-flow/tests/unit/coordination/coordination-system.test.ts[0m:[0m[33m197[0m:[0m[33m32[0m

[0m[1mTS2554 [0m[ERROR]: Expected 3 arguments, but got 1.
      const limitedScheduler = new TaskScheduler({
[0m[31m                               ^[0m
    at [0m[36mfile:///Users/iaminawe/Sites/claude-code-flow/tests/unit/coordination/coordination-system.test.ts[0m:[0m[33m203[0m:[0m[33m32[0m

    An argument for 'eventBus' was not provided.
        protected eventBus: IEventBus,
    [0m[36m    ~~~~~~~~~~~~~~~~~~~~~~~~~~~~~[0m
        at [0m[36mfile:///Users/iaminawe/Sites/claude-code-flow/src/coordination/scheduler.ts[0m:[0m[33m30[0m:[0m[33m5[0m

[0m[1mTS2554 [0m[ERROR]: Expected 3 arguments, but got 1.
      const limitedManager = new CoordinationManager({
[0m[31m                             ^[0m
    at [0m[36mfile:///Users/iaminawe/Sites/claude-code-flow/tests/unit/coordination/coordination-system.test.ts[0m:[0m[33m208[0m:[0m[33m30[0m

    An argument for 'eventBus' was not provided.
        private eventBus: IEventBus,
    [0m[36m    ~~~~~~~~~~~~~~~~~~~~~~~~~~~[0m
        at [0m[36mfile:///Users/iaminawe/Sites/claude-code-flow/src/coordination/manager.ts[0m:[0m[33m48[0m:[0m[33m5[0m

[0m[1mTS2339 [0m[ERROR]: Property 'submitTask' does not exist on type 'CoordinationManager'.
        limitedManager.submitTask(task.id, task)
[0m[31m                       ~~~~~~~~~~[0m
    at [0m[36mfile:///Users/iaminawe/Sites/claude-code-flow/tests/unit/coordination/coordination-system.test.ts[0m:[0m[33m231[0m:[0m[33m24[0m

[0m[1mTS2304 [0m[ERROR]: Cannot find name 'TestAssertions'.
      TestAssertions.assertInRange(maxActiveTasks, 1, 2);
[0m[31m      ~~~~~~~~~~~~~~[0m
    at [0m[36mfile:///Users/iaminawe/Sites/claude-code-flow/tests/unit/coordination/coordination-system.test.ts[0m:[0m[33m237[0m:[0m[33m7[0m

[0m[1mTS2345 [0m[ERROR]: Argument of type 'string' is not assignable to parameter of type 'Task'.
        coordinationManager.assignTask('deadlock-1', task1),
[0m[31m                                       ~~~~~~~~~~~~[0m
    at [0m[36mfile:///Users/iaminawe/Sites/claude-code-flow/tests/unit/coordination/coordination-system.test.ts[0m:[0m[33m273[0m:[0m[33m40[0m

[0m[1mTS2345 [0m[ERROR]: Argument of type 'string' is not assignable to parameter of type 'Task'.
        coordinationManager.assignTask('deadlock-2', task2),
[0m[31m                                       ~~~~~~~~~~~~[0m
    at [0m[36mfile:///Users/iaminawe/Sites/claude-code-flow/tests/unit/coordination/coordination-system.test.ts[0m:[0m[33m274[0m:[0m[33m40[0m

[0m[1mTS2345 [0m[ERROR]: Argument of type 'string' is not assignable to parameter of type 'Task'.
      const lowPromise = coordinationManager.assignTask('low-priority', lowPriorityTask);
[0m[31m                                                        ~~~~~~~~~~~~~~[0m
    at [0m[36mfile:///Users/iaminawe/Sites/claude-code-flow/tests/unit/coordination/coordination-system.test.ts[0m:[0m[33m309[0m:[0m[33m57[0m

[0m[1mTS2345 [0m[ERROR]: Argument of type 'string' is not assignable to parameter of type 'Task'.
        coordinationManager.assignTask(task.id, task)
[0m[31m                                       ~~~~~~~[0m
    at [0m[36mfile:///Users/iaminawe/Sites/claude-code-flow/tests/unit/coordination/coordination-system.test.ts[0m:[0m[33m313[0m:[0m[33m40[0m

[0m[1mTS2345 [0m[ERROR]: Argument of type 'string' is not assignable to parameter of type 'Task'.
        coordinationManager.assignTask(task.id, task)
[0m[31m                                       ~~~~~~~[0m
    at [0m[36mfile:///Users/iaminawe/Sites/claude-code-flow/tests/unit/coordination/coordination-system.test.ts[0m:[0m[33m339[0m:[0m[33m40[0m

[0m[1mTS2345 [0m[ERROR]: Argument of type 'string' is not assignable to parameter of type 'Task'.
        coordinationManager.assignTask('timeout-deadlock-1', task1),
[0m[31m                                       ~~~~~~~~~~~~~~~~~~~~[0m
    at [0m[36mfile:///Users/iaminawe/Sites/claude-code-flow/tests/unit/coordination/coordination-system.test.ts[0m:[0m[33m373[0m:[0m[33m40[0m

[0m[1mTS2345 [0m[ERROR]: Argument of type 'string' is not assignable to parameter of type 'Task'.
        coordinationManager.assignTask('timeout-deadlock-2', task2),
[0m[31m                                       ~~~~~~~~~~~~~~~~~~~~[0m
    at [0m[36mfile:///Users/iaminawe/Sites/claude-code-flow/tests/unit/coordination/coordination-system.test.ts[0m:[0m[33m374[0m:[0m[33m40[0m

[0m[1mTS2345 [0m[ERROR]: Argument of type 'string' is not assignable to parameter of type 'Task'.
        coordinationManager.assignTask(task.id, task)
[0m[31m                                       ~~~~~~~[0m
    at [0m[36mfile:///Users/iaminawe/Sites/claude-code-flow/tests/unit/coordination/coordination-system.test.ts[0m:[0m[33m405[0m:[0m[33m40[0m

[0m[1mTS2339 [0m[ERROR]: Property 'getResourceStatus' does not exist on type 'ResourceManager'.
      const resourceStatus = await resourceManager.getResourceStatus();
[0m[31m                                                   ~~~~~~~~~~~~~~~~~[0m
    at [0m[36mfile:///Users/iaminawe/Sites/claude-code-flow/tests/unit/coordination/coordination-system.test.ts[0m:[0m[33m411[0m:[0m[33m52[0m

[0m[1mTS2554 [0m[ERROR]: Expected 3 arguments, but got 1.
      const limitedResourceManager = new ResourceManager({
[0m[31m                                     ^[0m
    at [0m[36mfile:///Users/iaminawe/Sites/claude-code-flow/tests/unit/coordination/coordination-system.test.ts[0m:[0m[33m422[0m:[0m[33m38[0m

    An argument for 'eventBus' was not provided.
        private eventBus: IEventBus,
    [0m[36m    ~~~~~~~~~~~~~~~~~~~~~~~~~~~[0m
        at [0m[36mfile:///Users/iaminawe/Sites/claude-code-flow/src/coordination/resources.ts[0m:[0m[33m29[0m:[0m[33m5[0m

[0m[1mTS2554 [0m[ERROR]: Expected 3 arguments, but got 1.
      const limitedManager = new CoordinationManager({
[0m[31m                             ^[0m
    at [0m[36mfile:///Users/iaminawe/Sites/claude-code-flow/tests/unit/coordination/coordination-system.test.ts[0m:[0m[33m427[0m:[0m[33m30[0m

    An argument for 'eventBus' was not provided.
        private eventBus: IEventBus,
    [0m[36m    ~~~~~~~~~~~~~~~~~~~~~~~~~~~[0m
        at [0m[36mfile:///Users/iaminawe/Sites/claude-code-flow/src/coordination/manager.ts[0m:[0m[33m48[0m:[0m[33m5[0m

[0m[1mTS2304 [0m[ERROR]: Cannot find name 'TestAssertions'.
      await TestAssertions.assertThrowsAsync(
[0m[31m            ~~~~~~~~~~~~~~[0m
    at [0m[36mfile:///Users/iaminawe/Sites/claude-code-flow/tests/unit/coordination/coordination-system.test.ts[0m:[0m[33m441[0m:[0m[33m13[0m

[0m[1mTS2339 [0m[ERROR]: Property 'submitTask' does not exist on type 'CoordinationManager'.
        () => limitedManager.submitTask('memory-heavy', memoryHeavyTask),
[0m[31m                             ~~~~~~~~~~[0m
    at [0m[36mfile:///Users/iaminawe/Sites/claude-code-flow/tests/unit/coordination/coordination-system.test.ts[0m:[0m[33m442[0m:[0m[33m30[0m

[0m[1mTS2345 [0m[ERROR]: Argument of type 'string' is not assignable to parameter of type 'Task'.
        coordinationManager.assignTask(task.id, task)
[0m[31m                                       ~~~~~~~[0m
    at [0m[36mfile:///Users/iaminawe/Sites/claude-code-flow/tests/unit/coordination/coordination-system.test.ts[0m:[0m[33m462[0m:[0m[33m40[0m

[0m[1mTS2345 [0m[ERROR]: Argument of type 'string' is not assignable to parameter of type 'Task'.
        coordinationManager.assignTask(task.id, task)
[0m[31m                                       ~~~~~~~[0m
    at [0m[36mfile:///Users/iaminawe/Sites/claude-code-flow/tests/unit/coordination/coordination-system.test.ts[0m:[0m[33m490[0m:[0m[33m40[0m

[0m[1mTS2304 [0m[ERROR]: Cannot find name 'TestAssertions'.
      TestAssertions.assertInRange(duration, 0, 120);
[0m[31m      ~~~~~~~~~~~~~~[0m
    at [0m[36mfile:///Users/iaminawe/Sites/claude-code-flow/tests/unit/coordination/coordination-system.test.ts[0m:[0m[33m498[0m:[0m[33m7[0m

[0m[1mTS2304 [0m[ERROR]: Cannot find name 'TestAssertions'.
      await TestAssertions.assertThrowsAsync(
[0m[31m            ~~~~~~~~~~~~~~[0m
    at [0m[36mfile:///Users/iaminawe/Sites/claude-code-flow/tests/unit/coordination/coordination-system.test.ts[0m:[0m[33m521[0m:[0m[33m13[0m

[0m[1mTS2345 [0m[ERROR]: Argument of type 'string' is not assignable to parameter of type 'Task'.
        () => coordinationManager.assignTask('failing-task', failingTask),
[0m[31m                                             ~~~~~~~~~~~~~~[0m
    at [0m[36mfile:///Users/iaminawe/Sites/claude-code-flow/tests/unit/coordination/coordination-system.test.ts[0m:[0m[33m522[0m:[0m[33m46[0m

[0m[1mTS2345 [0m[ERROR]: Argument of type 'string' is not assignable to parameter of type 'Task'.
      const result = await coordinationManager.assignTask('followup-task', followupTask);
[0m[31m                                                          ~~~~~~~~~~~~~~~[0m
    at [0m[36mfile:///Users/iaminawe/Sites/claude-code-flow/tests/unit/coordination/coordination-system.test.ts[0m:[0m[33m528[0m:[0m[33m59[0m

[0m[1mTS2345 [0m[ERROR]: Argument of type 'string' is not assignable to parameter of type 'void'.
      assertEquals(result, 'followup-complete');
[0m[31m                           ~~~~~~~~~~~~~~~~~~~[0m
    at [0m[36mfile:///Users/iaminawe/Sites/claude-code-flow/tests/unit/coordination/coordination-system.test.ts[0m:[0m[33m529[0m:[0m[33m28[0m

[0m[1mTS2345 [0m[ERROR]: Argument of type 'string' is not assignable to parameter of type 'Task'.
        coordinationManager.assignTask(task.id, task)
[0m[31m                                       ~~~~~~~[0m
    at [0m[36mfile:///Users/iaminawe/Sites/claude-code-flow/tests/unit/coordination/coordination-system.test.ts[0m:[0m[33m561[0m:[0m[33m40[0m

[0m[1mTS2345 [0m[ERROR]: Argument of type 'string' is not assignable to parameter of type 'void'.
      assertEquals(results.includes('high-priority'), true);
[0m[31m                                    ~~~~~~~~~~~~~~~[0m
    at [0m[36mfile:///Users/iaminawe/Sites/claude-code-flow/tests/unit/coordination/coordination-system.test.ts[0m:[0m[33m568[0m:[0m[33m37[0m

[0m[1mTS2345 [0m[ERROR]: Argument of type 'string' is not assignable to parameter of type 'void'.
      assertEquals(results.includes('low-priority'), true);
[0m[31m                                    ~~~~~~~~~~~~~~[0m
    at [0m[36mfile:///Users/iaminawe/Sites/claude-code-flow/tests/unit/coordination/coordination-system.test.ts[0m:[0m[33m569[0m:[0m[33m37[0m

[0m[1mTS2554 [0m[ERROR]: Expected 2 arguments, but got 1.
      const timestampResolver = new ConflictResolver({
[0m[31m                                ^[0m
    at [0m[36mfile:///Users/iaminawe/Sites/claude-code-flow/tests/unit/coordination/coordination-system.test.ts[0m:[0m[33m573[0m:[0m[33m33[0m

    An argument for 'eventBus' was not provided.
        private eventBus: IEventBus,
    [0m[36m    ~~~~~~~~~~~~~~~~~~~~~~~~~~~[0m
        at [0m[36mfile:///Users/iaminawe/Sites/claude-code-flow/src/coordination/conflict-resolution.ts[0m:[0m[33m157[0m:[0m[33m5[0m

[0m[1mTS2554 [0m[ERROR]: Expected 3 arguments, but got 1.
      const timestampManager = new CoordinationManager({
[0m[31m                               ^[0m
    at [0m[36mfile:///Users/iaminawe/Sites/claude-code-flow/tests/unit/coordination/coordination-system.test.ts[0m:[0m[33m578[0m:[0m[33m32[0m

    An argument for 'eventBus' was not provided.
        private eventBus: IEventBus,
    [0m[36m    ~~~~~~~~~~~~~~~~~~~~~~~~~~~[0m
        at [0m[36mfile:///Users/iaminawe/Sites/claude-code-flow/src/coordination/manager.ts[0m:[0m[33m48[0m:[0m[33m5[0m

[0m[1mTS2339 [0m[ERROR]: Property 'submitTask' does not exist on type 'CoordinationManager'.
      const firstPromise = timestampManager.submitTask('first-timestamp', firstTask);
[0m[31m                                            ~~~~~~~~~~[0m
    at [0m[36mfile:///Users/iaminawe/Sites/claude-code-flow/tests/unit/coordination/coordination-system.test.ts[0m:[0m[33m599[0m:[0m[33m45[0m

[0m[1mTS2339 [0m[ERROR]: Property 'submitTask' does not exist on type 'CoordinationManager'.
      const secondPromise = timestampManager.submitTask('second-timestamp', secondTask);
[0m[31m                                             ~~~~~~~~~~[0m
    at [0m[36mfile:///Users/iaminawe/Sites/claude-code-flow/tests/unit/coordination/coordination-system.test.ts[0m:[0m[33m601[0m:[0m[33m46[0m

[0m[1mTS2345 [0m[ERROR]: Argument of type 'string' is not assignable to parameter of type 'Task'.
          coordinationManager.assignTask(task.id, task)
[0m[31m                                         ~~~~~~~[0m
    at [0m[36mfile:///Users/iaminawe/Sites/claude-code-flow/tests/unit/coordination/coordination-system.test.ts[0m:[0m[33m625[0m:[0m[33m42[0m

[0m[1mTS2345 [0m[ERROR]: Argument of type 'string' is not assignable to parameter of type 'Task'.
        coordinationManager.assignTask(task.id, task)
[0m[31m                                       ~~~~~~~[0m
    at [0m[36mfile:///Users/iaminawe/Sites/claude-code-flow/tests/unit/coordination/coordination-system.test.ts[0m:[0m[33m667[0m:[0m[33m40[0m

[0m[1mTS2304 [0m[ERROR]: Cannot find name 'AdvancedScheduler'.
    let advancedScheduler: AdvancedScheduler;
[0m[31m                           ~~~~~~~~~~~~~~~~~[0m
    at [0m[36mfile:///Users/iaminawe/Sites/claude-code-flow/tests/unit/coordination/coordination-system.test.ts[0m:[0m[33m681[0m:[0m[33m28[0m

[0m[1mTS2304 [0m[ERROR]: Cannot find name 'WorkStealingScheduler'.
    let workStealingScheduler: WorkStealingScheduler;
[0m[31m                               ~~~~~~~~~~~~~~~~~~~~~[0m
    at [0m[36mfile:///Users/iaminawe/Sites/claude-code-flow/tests/unit/coordination/coordination-system.test.ts[0m:[0m[33m682[0m:[0m[33m32[0m

[0m[1mTS2304 [0m[ERROR]: Cannot find name 'AdvancedScheduler'.
      advancedScheduler = new AdvancedScheduler({
[0m[31m                              ~~~~~~~~~~~~~~~~~[0m
    at [0m[36mfile:///Users/iaminawe/Sites/claude-code-flow/tests/unit/coordination/coordination-system.test.ts[0m:[0m[33m685[0m:[0m[33m31[0m

[0m[1mTS2304 [0m[ERROR]: Cannot find name 'WorkStealingScheduler'.
      workStealingScheduler = new WorkStealingScheduler({
[0m[31m                                  ~~~~~~~~~~~~~~~~~~~~~[0m
    at [0m[36mfile:///Users/iaminawe/Sites/claude-code-flow/tests/unit/coordination/coordination-system.test.ts[0m:[0m[33m691[0m:[0m[33m35[0m

[0m[1mTS2304 [0m[ERROR]: Cannot find name 'AdvancedScheduler'.
      const schedulers = Array.from({ length: 3 }, () => new AdvancedScheduler({
[0m[31m                                                             ~~~~~~~~~~~~~~~~~[0m
    at [0m[36mfile:///Users/iaminawe/Sites/claude-code-flow/tests/unit/coordination/coordination-system.test.ts[0m:[0m[33m796[0m:[0m[33m62[0m

[0m[1mTS2345 [0m[ERROR]: Argument of type 'string' is not assignable to parameter of type 'Task'.
          return coordinationManager.assignTask(taskId, {
[0m[31m                                                ~~~~~~[0m
    at [0m[36mfile:///Users/iaminawe/Sites/claude-code-flow/tests/unit/coordination/coordination-system.test.ts[0m:[0m[33m835[0m:[0m[33m49[0m

[0m[1mTS2345 [0m[ERROR]: Argument of type '{ iterations: number; concurrency: number; }' is not assignable to parameter of type 'number'.
        { iterations: 200, concurrency: 10 }
[0m[31m        ~~~~~~~~~~~~~~~~~~~~~~~~~~~~~~~~~~~~[0m
    at [0m[36mfile:///Users/iaminawe/Sites/claude-code-flow/tests/unit/coordination/coordination-system.test.ts[0m:[0m[33m839[0m:[0m[33m9[0m

[0m[1mTS2304 [0m[ERROR]: Cannot find name 'TestAssertions'.
      TestAssertions.assertInRange(stats.mean, 0, 50); // Should be fast
[0m[31m      ~~~~~~~~~~~~~~[0m
    at [0m[36mfile:///Users/iaminawe/Sites/claude-code-flow/tests/unit/coordination/coordination-system.test.ts[0m:[0m[33m842[0m:[0m[33m7[0m

[0m[1mTS2339 [0m[ERROR]: Property 'mean' does not exist on type '{ min: number; max: number; avg: number; total: number; }'.
      TestAssertions.assertInRange(stats.mean, 0, 50); // Should be fast
[0m[31m                                         ~~~~[0m
    at [0m[36mfile:///Users/iaminawe/Sites/claude-code-flow/tests/unit/coordination/coordination-system.test.ts[0m:[0m[33m842[0m:[0m[33m42[0m

[0m[1mTS2339 [0m[ERROR]: Property 'mean' does not exist on type '{ min: number; max: number; avg: number; total: number; }'.
      console.log(`Task submission performance: ${stats.mean.toFixed(2)}ms average`);
[0m[31m                                                        ~~~~[0m
    at [0m[36mfile:///Users/iaminawe/Sites/claude-code-flow/tests/unit/coordination/coordination-system.test.ts[0m:[0m[33m843[0m:[0m[33m57[0m

[0m[1mTS2345 [0m[ERROR]: Argument of type 'string' is not assignable to parameter of type 'Task'.
        coordinationManager.assignTask(task.id, task)
[0m[31m                                       ~~~~~~~[0m
    at [0m[36mfile:///Users/iaminawe/Sites/claude-code-flow/tests/unit/coordination/coordination-system.test.ts[0m:[0m[33m855[0m:[0m[33m40[0m

[0m[1mTS2304 [0m[ERROR]: Cannot find name 'TestAssertions'.
      TestAssertions.assertInRange(duration, 0, 10000); // Should complete within 10 seconds
[0m[31m      ~~~~~~~~~~~~~~[0m
    at [0m[36mfile:///Users/iaminawe/Sites/claude-code-flow/tests/unit/coordination/coordination-system.test.ts[0m:[0m[33m863[0m:[0m[33m7[0m

[0m[1mTS2304 [0m[ERROR]: Cannot find name 'MemoryTestUtils'.
      const { leaked } = await MemoryTestUtils.checkMemoryLeak(async () => {
[0m[31m                               ~~~~~~~~~~~~~~~[0m
    at [0m[36mfile:///Users/iaminawe/Sites/claude-code-flow/tests/unit/coordination/coordination-system.test.ts[0m:[0m[33m869[0m:[0m[33m32[0m

[0m[1mTS2345 [0m[ERROR]: Argument of type 'string' is not assignable to parameter of type 'Task'.
          coordinationManager.assignTask(task.id, task)
[0m[31m                                         ~~~~~~~[0m
    at [0m[36mfile:///Users/iaminawe/Sites/claude-code-flow/tests/unit/coordination/coordination-system.test.ts[0m:[0m[33m883[0m:[0m[33m42[0m

[0m[1mTS2339 [0m[ERROR]: Property 'loadTest' does not exist on type 'typeof PerformanceTestUtils'.
      const results = await PerformanceTestUtils.loadTest(
[0m[31m                                                 ~~~~~~~~[0m
    at [0m[36mfile:///Users/iaminawe/Sites/claude-code-flow/tests/unit/coordination/coordination-system.test.ts[0m:[0m[33m893[0m:[0m[33m50[0m

[0m[1mTS2345 [0m[ERROR]: Argument of type 'string' is not assignable to parameter of type 'Task'.
          return coordinationManager.assignTask(taskId, {
[0m[31m                                                ~~~~~~[0m
    at [0m[36mfile:///Users/iaminawe/Sites/claude-code-flow/tests/unit/coordination/coordination-system.test.ts[0m:[0m[33m896[0m:[0m[33m49[0m

[0m[1mTS2304 [0m[ERROR]: Cannot find name 'TestAssertions'.
      TestAssertions.assertInRange(results.successfulRequests / results.totalRequests, 0.95, 1.0);
[0m[31m      ~~~~~~~~~~~~~~[0m
    at [0m[36mfile:///Users/iaminawe/Sites/claude-code-flow/tests/unit/coordination/coordination-system.test.ts[0m:[0m[33m907[0m:[0m[33m7[0m

[0m[1mTS2304 [0m[ERROR]: Cannot find name 'TestAssertions'.
      TestAssertions.assertInRange(results.averageResponseTime, 0, 100);
[0m[31m      ~~~~~~~~~~~~~~[0m
    at [0m[36mfile:///Users/iaminawe/Sites/claude-code-flow/tests/unit/coordination/coordination-system.test.ts[0m:[0m[33m908[0m:[0m[33m7[0m

[0m[1mTS2304 [0m[ERROR]: Cannot find name 'generateErrorScenarios'.
      const errorScenarios = generateErrorScenarios();
[0m[31m                             ~~~~~~~~~~~~~~~~~~~~~~[0m
    at [0m[36mfile:///Users/iaminawe/Sites/claude-code-flow/tests/unit/coordination/coordination-system.test.ts[0m:[0m[33m920[0m:[0m[33m30[0m

[0m[1mTS2345 [0m[ERROR]: Argument of type 'string' is not assignable to parameter of type 'Task'.
            await coordinationManager.assignTask(`error-task-${scenario.name}`, failingTask);
[0m[31m                                                 ~~~~~~~~~~~~~~~~~~~~~~~~~~~~~[0m
    at [0m[36mfile:///Users/iaminawe/Sites/claude-code-flow/tests/unit/coordination/coordination-system.test.ts[0m:[0m[33m933[0m:[0m[33m50[0m

[0m[1mTS2304 [0m[ERROR]: Cannot find name 'TestAssertions'.
          await TestAssertions.assertThrowsAsync(
[0m[31m                ~~~~~~~~~~~~~~[0m
    at [0m[36mfile:///Users/iaminawe/Sites/claude-code-flow/tests/unit/coordination/coordination-system.test.ts[0m:[0m[33m940[0m:[0m[33m17[0m

[0m[1mTS2345 [0m[ERROR]: Argument of type 'string' is not assignable to parameter of type 'Task'.
            () => coordinationManager.assignTask(`error-task-${scenario.name}`, failingTask),
[0m[31m                                                 ~~~~~~~~~~~~~~~~~~~~~~~~~~~~~[0m
    at [0m[36mfile:///Users/iaminawe/Sites/claude-code-flow/tests/unit/coordination/coordination-system.test.ts[0m:[0m[33m941[0m:[0m[33m50[0m

[0m[1mTS2339 [0m[ERROR]: Property 'submit' does not exist on type 'TaskScheduler'.
      const originalSubmit = scheduler.submit.bind(scheduler);
[0m[31m                                       ~~~~~~[0m
    at [0m[36mfile:///Users/iaminawe/Sites/claude-code-flow/tests/unit/coordination/coordination-system.test.ts[0m:[0m[33m951[0m:[0m[33m40[0m

[0m[1mTS2339 [0m[ERROR]: Property 'submit' does not exist on type 'TaskScheduler'.
      scheduler.submit = spy(async (...args) => {
[0m[31m                ~~~~~~[0m
    at [0m[36mfile:///Users/iaminawe/Sites/claude-code-flow/tests/unit/coordination/coordination-system.test.ts[0m:[0m[33m954[0m:[0m[33m17[0m

[0m[1mTS2345 [0m[ERROR]: Argument of type 'string' is not assignable to parameter of type 'Task'.
      const result = await coordinationManager.assignTask('resilient-task', resilientTask);
[0m[31m                                                          ~~~~~~~~~~~~~~~~[0m
    at [0m[36mfile:///Users/iaminawe/Sites/claude-code-flow/tests/unit/coordination/coordination-system.test.ts[0m:[0m[33m968[0m:[0m[33m59[0m

[0m[1mTS2345 [0m[ERROR]: Argument of type 'string' is not assignable to parameter of type 'void'.
      assertEquals(result, 'recovered');
[0m[31m                           ~~~~~~~~~~~[0m
    at [0m[36mfile:///Users/iaminawe/Sites/claude-code-flow/tests/unit/coordination/coordination-system.test.ts[0m:[0m[33m969[0m:[0m[33m28[0m

[0m[1mTS2339 [0m[ERROR]: Property 'acquireResources' does not exist on type 'ResourceManager'.
      const originalAcquire = resourceManager.acquireResources.bind(resourceManager);
[0m[31m                                              ~~~~~~~~~~~~~~~~[0m
    at [0m[36mfile:///Users/iaminawe/Sites/claude-code-flow/tests/unit/coordination/coordination-system.test.ts[0m:[0m[33m975[0m:[0m[33m47[0m

[0m[1mTS2339 [0m[ERROR]: Property 'acquireResources' does not exist on type 'ResourceManager'.
      resourceManager.acquireResources = spy(async (...args) => {
[0m[31m                      ~~~~~~~~~~~~~~~~[0m
    at [0m[36mfile:///Users/iaminawe/Sites/claude-code-flow/tests/unit/coordination/coordination-system.test.ts[0m:[0m[33m978[0m:[0m[33m23[0m

[0m[1mTS2345 [0m[ERROR]: Argument of type 'string' is not assignable to parameter of type 'Task'.
      const result = await coordinationManager.assignTask('resource-task', resourceTask);
[0m[31m                                                          ~~~~~~~~~~~~~~~[0m
    at [0m[36mfile:///Users/iaminawe/Sites/claude-code-flow/tests/unit/coordination/coordination-system.test.ts[0m:[0m[33m993[0m:[0m[33m59[0m

[0m[1mTS2345 [0m[ERROR]: Argument of type 'string' is not assignable to parameter of type 'void'.
      assertEquals(result, 'resource-task-complete');
[0m[31m                           ~~~~~~~~~~~~~~~~~~~~~~~~[0m
    at [0m[36mfile:///Users/iaminawe/Sites/claude-code-flow/tests/unit/coordination/coordination-system.test.ts[0m:[0m[33m994[0m:[0m[33m28[0m

[0m[1mTS2345 [0m[ERROR]: Argument of type 'string' is not assignable to parameter of type 'Task'.
          coordinationManager.assignTask(task.id, task)
[0m[31m                                         ~~~~~~~[0m
    at [0m[36mfile:///Users/iaminawe/Sites/claude-code-flow/tests/unit/coordination/coordination-system.test.ts[0m:[0m[33m1011[0m:[0m[33m42[0m

[0m[1mTS2554 [0m[ERROR]: Expected 3-4 arguments, but got 2.
      const circuitBreaker = new CircuitBreaker('test-circuit', {
[0m[31m                             ^[0m
    at [0m[36mfile:///Users/iaminawe/Sites/claude-code-flow/tests/unit/coordination/coordination-system.test.ts[0m:[0m[33m1028[0m:[0m[33m30[0m

    An argument for 'logger' was not provided.
        private logger: ILogger,
    [0m[36m    ~~~~~~~~~~~~~~~~~~~~~~~[0m
        at [0m[36mfile:///Users/iaminawe/Sites/claude-code-flow/src/coordination/circuit-breaker.ts[0m:[0m[33m49[0m:[0m[33m5[0m

[0m[1mTS2339 [0m[ERROR]: Property 'state' does not exist on type 'CircuitState'.
      assertEquals(circuitBreaker.getState().state, 'open');
[0m[31m                                             ~~~~~[0m
    at [0m[36mfile:///Users/iaminawe/Sites/claude-code-flow/tests/unit/coordination/coordination-system.test.ts[0m:[0m[33m1053[0m:[0m[33m46[0m

[0m[1mTS2304 [0m[ERROR]: Cannot find name 'TestAssertions'.
      await TestAssertions.assertThrowsAsync(
[0m[31m            ~~~~~~~~~~~~~~[0m
    at [0m[36mfile:///Users/iaminawe/Sites/claude-code-flow/tests/unit/coordination/coordination-system.test.ts[0m:[0m[33m1056[0m:[0m[33m13[0m

[0m[1mTS2345 [0m[ERROR]: Argument of type 'string' is not assignable to parameter of type 'Task'.
        tasks.map(task => coordinationManager.assignTask(task.id, task))
[0m[31m                                                         ~~~~~~~[0m
    at [0m[36mfile:///Users/iaminawe/Sites/claude-code-flow/tests/unit/coordination/coordination-system.test.ts[0m:[0m[33m1086[0m:[0m[33m58[0m

[0m[1mTS2339 [0m[ERROR]: Property 'getMetrics' does not exist on type 'CoordinationManager'.
      const metrics = await coordinationManager.getMetrics();
[0m[31m                                                ~~~~~~~~~~[0m
    at [0m[36mfile:///Users/iaminawe/Sites/claude-code-flow/tests/unit/coordination/coordination-system.test.ts[0m:[0m[33m1089[0m:[0m[33m49[0m

[0m[1mTS2304 [0m[ERROR]: Cannot find name 'TestAssertions'.
      TestAssertions.assertInRange(metrics.averageExecutionTime, 10, 100);
[0m[31m      ~~~~~~~~~~~~~~[0m
    at [0m[36mfile:///Users/iaminawe/Sites/claude-code-flow/tests/unit/coordination/coordination-system.test.ts[0m:[0m[33m1098[0m:[0m[33m7[0m

[0m[1mTS2345 [0m[ERROR]: Argument of type 'string' is not assignable to parameter of type 'Task'.
          coordinationManager.assignTask(task.id, task)
[0m[31m                                         ~~~~~~~[0m
    at [0m[36mfile:///Users/iaminawe/Sites/claude-code-flow/tests/unit/coordination/coordination-system.test.ts[0m:[0m[33m1114[0m:[0m[33m42[0m

[0m[1mTS2339 [0m[ERROR]: Property 'getMetrics' does not exist on type 'ResourceManager'.
      const resourceMetrics = await resourceManager.getMetrics();
[0m[31m                                                    ~~~~~~~~~~[0m
    at [0m[36mfile:///Users/iaminawe/Sites/claude-code-flow/tests/unit/coordination/coordination-system.test.ts[0m:[0m[33m1118[0m:[0m[33m53[0m

[0m[1mTS2339 [0m[ERROR]: Property 'components' does not exist on type '{ healthy: boolean; error?: string; metrics?: Record<string, number>; }'.
      assertEquals(typeof healthStatus.components, 'object');
[0m[31m                                       ~~~~~~~~~~[0m
    at [0m[36mfile:///Users/iaminawe/Sites/claude-code-flow/tests/unit/coordination/coordination-system.test.ts[0m:[0m[33m1131[0m:[0m[33m40[0m

[0m[1mTS2339 [0m[ERROR]: Property 'components' does not exist on type '{ healthy: boolean; error?: string; metrics?: Record<string, number>; }'.
      assertEquals(typeof healthStatus.components.scheduler, 'object');
[0m[31m                                       ~~~~~~~~~~[0m
    at [0m[36mfile:///Users/iaminawe/Sites/claude-code-flow/tests/unit/coordination/coordination-system.test.ts[0m:[0m[33m1134[0m:[0m[33m40[0m

[0m[1mTS2339 [0m[ERROR]: Property 'components' does not exist on type '{ healthy: boolean; error?: string; metrics?: Record<string, number>; }'.
      assertEquals(typeof healthStatus.components.resourceManager, 'object');
[0m[31m                                       ~~~~~~~~~~[0m
    at [0m[36mfile:///Users/iaminawe/Sites/claude-code-flow/tests/unit/coordination/coordination-system.test.ts[0m:[0m[33m1135[0m:[0m[33m40[0m

[0m[1mTS2339 [0m[ERROR]: Property 'components' does not exist on type '{ healthy: boolean; error?: string; metrics?: Record<string, number>; }'.
      assertEquals(typeof healthStatus.components.conflictResolver, 'object');
[0m[31m                                       ~~~~~~~~~~[0m
    at [0m[36mfile:///Users/iaminawe/Sites/claude-code-flow/tests/unit/coordination/coordination-system.test.ts[0m:[0m[33m1136[0m:[0m[33m40[0m

[0m[1mTS2345 [0m[ERROR]: Argument of type 'string' is not assignable to parameter of type 'Task'.
        slowTasks.map(task => coordinationManager.assignTask(task.id, task))
[0m[31m                                                             ~~~~~~~[0m
    at [0m[36mfile:///Users/iaminawe/Sites/claude-code-flow/tests/unit/coordination/coordination-system.test.ts[0m:[0m[33m1152[0m:[0m[33m62[0m

[0m[1mTS2339 [0m[ERROR]: Property 'getPerformanceMetrics' does not exist on type 'CoordinationManager'.
      const performanceMetrics = await coordinationManager.getPerformanceMetrics();
[0m[31m                                                           ~~~~~~~~~~~~~~~~~~~~~[0m
    at [0m[36mfile:///Users/iaminawe/Sites/claude-code-flow/tests/unit/coordination/coordination-system.test.ts[0m:[0m[33m1158[0m:[0m[33m60[0m

[0m[1mTS2304 [0m[ERROR]: Cannot find name 'TestAssertions'.
      TestAssertions.assertInRange(performanceMetrics.throughput, 0.01, 1.0); // tasks per ms
[0m[31m      ~~~~~~~~~~~~~~[0m
    at [0m[36mfile:///Users/iaminawe/Sites/claude-code-flow/tests/unit/coordination/coordination-system.test.ts[0m:[0m[33m1165[0m:[0m[33m7[0m

[0m[1mTS18046 [0m[ERROR]: 'stats.conflictsByType' is of type 'unknown'.
    assertEquals(stats.conflictsByType.resource, 1);
[0m[31m                 ~~~~~~~~~~~~~~~~~~~~~[0m
    at [0m[36mfile:///Users/iaminawe/Sites/claude-code-flow/tests/unit/coordination/coordination.test.ts[0m:[0m[33m643[0m:[0m[33m18[0m

[0m[1mTS18046 [0m[ERROR]: 'stats.conflictsByType' is of type 'unknown'.
    assertEquals(stats.conflictsByType.task, 1);
[0m[31m                 ~~~~~~~~~~~~~~~~~~~~~[0m
    at [0m[36mfile:///Users/iaminawe/Sites/claude-code-flow/tests/unit/coordination/coordination.test.ts[0m:[0m[33m644[0m:[0m[33m18[0m

[0m[1mTS2673 [0m[ERROR]: Constructor of class 'EventBus' is private and only accessible within the class declaration.
    eventBus = new EventBus();
[0m[31m               ~~~~~~~~~~~~~~[0m
    at [0m[36mfile:///Users/iaminawe/Sites/claude-code-flow/tests/unit/core/enhanced-event-bus.test.ts[0m:[0m[33m27[0m:[0m[33m16[0m

[0m[1mTS2554 [0m[ERROR]: Expected 2 arguments, but got 3.
      eventBus.on('priority.event', lowPriorityHandler, { priority: 1 });
[0m[31m                                                        ~~~~~~~~~~~~~~~[0m
    at [0m[36mfile:///Users/iaminawe/Sites/claude-code-flow/tests/unit/core/enhanced-event-bus.test.ts[0m:[0m[33m198[0m:[0m[33m57[0m

[0m[1mTS2554 [0m[ERROR]: Expected 2 arguments, but got 3.
      eventBus.on('priority.event', highPriorityHandler, { priority: 10 });
[0m[31m                                                         ~~~~~~~~~~~~~~~~[0m
    at [0m[36mfile:///Users/iaminawe/Sites/claude-code-flow/tests/unit/core/enhanced-event-bus.test.ts[0m:[0m[33m199[0m:[0m[33m58[0m

[0m[1mTS2554 [0m[ERROR]: Expected 2 arguments, but got 3.
      eventBus.on('priority.event', normalPriorityHandler, { priority: 5 });
[0m[31m                                                           ~~~~~~~~~~~~~~~[0m
    at [0m[36mfile:///Users/iaminawe/Sites/claude-code-flow/tests/unit/core/enhanced-event-bus.test.ts[0m:[0m[33m200[0m:[0m[33m60[0m

[0m[1mTS2339 [0m[ERROR]: Property 'emitAsync' does not exist on type 'EventBus'.
      await eventBus.emitAsync('async.event', {});
[0m[31m                     ~~~~~~~~~[0m
    at [0m[36mfile:///Users/iaminawe/Sites/claude-code-flow/tests/unit/core/enhanced-event-bus.test.ts[0m:[0m[33m229[0m:[0m[33m22[0m

[0m[1mTS2345 [0m[ERROR]: Argument of type '() => void' is not assignable to parameter of type '() => Promise<unknown>'.
  Type 'void' is not assignable to type 'Promise<unknown>'.
        () => {
[0m[31m        ~~~~~~~[0m
    at [0m[36mfile:///Users/iaminawe/Sites/claude-code-flow/tests/unit/core/enhanced-event-bus.test.ts[0m:[0m[33m262[0m:[0m[33m9[0m

[0m[1mTS2345 [0m[ERROR]: Argument of type '() => void' is not assignable to parameter of type '() => Promise<unknown>'.
  Type 'void' is not assignable to type 'Promise<unknown>'.
        () => {
[0m[31m        ~~~~~~~[0m
    at [0m[36mfile:///Users/iaminawe/Sites/claude-code-flow/tests/unit/core/enhanced-event-bus.test.ts[0m:[0m[33m283[0m:[0m[33m9[0m

[0m[1mTS2345 [0m[ERROR]: Argument of type '() => void' is not assignable to parameter of type '() => Promise<unknown>'.
  Type 'void' is not assignable to type 'Promise<unknown>'.
        () => {
[0m[31m        ~~~~~~~[0m
    at [0m[36mfile:///Users/iaminawe/Sites/claude-code-flow/tests/unit/core/enhanced-event-bus.test.ts[0m:[0m[33m324[0m:[0m[33m9[0m

[0m[1mTS2339 [0m[ERROR]: Property 'emitAsync' does not exist on type 'EventBus'.
      await eventBus.emitAsync('async.error', {});
[0m[31m                     ~~~~~~~~~[0m
    at [0m[36mfile:///Users/iaminawe/Sites/claude-code-flow/tests/unit/core/enhanced-event-bus.test.ts[0m:[0m[33m523[0m:[0m[33m22[0m

[0m[1mTS2339 [0m[ERROR]: Property 'emitAsync' does not exist on type 'EventBus'.
        () => eventBus.emitAsync('timeout.test', {}, { timeout: 1000 }),
[0m[31m                       ~~~~~~~~~[0m
    at [0m[36mfile:///Users/iaminawe/Sites/claude-code-flow/tests/unit/core/enhanced-event-bus.test.ts[0m:[0m[33m545[0m:[0m[33m24[0m

[0m[1mTS2339 [0m[ERROR]: Property 'enableHistory' does not exist on type 'EventBus'.
      eventBus.enableHistory(100); // Keep last 100 events
[0m[31m               ~~~~~~~~~~~~~[0m
    at [0m[36mfile:///Users/iaminawe/Sites/claude-code-flow/tests/unit/core/enhanced-event-bus.test.ts[0m:[0m[33m556[0m:[0m[33m16[0m

[0m[1mTS2339 [0m[ERROR]: Property 'getEventHistory' does not exist on type 'EventBus'.
      const history = eventBus.getEventHistory();
[0m[31m                               ~~~~~~~~~~~~~~~[0m
    at [0m[36mfile:///Users/iaminawe/Sites/claude-code-flow/tests/unit/core/enhanced-event-bus.test.ts[0m:[0m[33m567[0m:[0m[33m32[0m

[0m[1mTS2339 [0m[ERROR]: Property 'enableHistory' does not exist on type 'EventBus'.
      eventBus.enableHistory(10); // Keep only last 10 events
[0m[31m               ~~~~~~~~~~~~~[0m
    at [0m[36mfile:///Users/iaminawe/Sites/claude-code-flow/tests/unit/core/enhanced-event-bus.test.ts[0m:[0m[33m576[0m:[0m[33m16[0m

[0m[1mTS2339 [0m[ERROR]: Property 'getEventHistory' does not exist on type 'EventBus'.
      const history = eventBus.getEventHistory();
[0m[31m                               ~~~~~~~~~~~~~~~[0m
    at [0m[36mfile:///Users/iaminawe/Sites/claude-code-flow/tests/unit/core/enhanced-event-bus.test.ts[0m:[0m[33m583[0m:[0m[33m32[0m

[0m[1mTS2339 [0m[ERROR]: Property 'totalEvents' does not exist on type '{ event: string; count: number; lastEmitted: Date | null; }[]'.
      assertEquals(typeof stats.totalEvents, 'number');
[0m[31m                                ~~~~~~~~~~~[0m
    at [0m[36mfile:///Users/iaminawe/Sites/claude-code-flow/tests/unit/core/enhanced-event-bus.test.ts[0m:[0m[33m603[0m:[0m[33m33[0m

[0m[1mTS2339 [0m[ERROR]: Property 'uniqueEventTypes' does not exist on type '{ event: string; count: number; lastEmitted: Date | null; }[]'.
      assertEquals(typeof stats.uniqueEventTypes, 'number');
[0m[31m                                ~~~~~~~~~~~~~~~~[0m
    at [0m[36mfile:///Users/iaminawe/Sites/claude-code-flow/tests/unit/core/enhanced-event-bus.test.ts[0m:[0m[33m604[0m:[0m[33m33[0m

[0m[1mTS2339 [0m[ERROR]: Property 'totalHandlers' does not exist on type '{ event: string; count: number; lastEmitted: Date | null; }[]'.
      assertEquals(typeof stats.totalHandlers, 'number');
[0m[31m                                ~~~~~~~~~~~~~[0m
    at [0m[36mfile:///Users/iaminawe/Sites/claude-code-flow/tests/unit/core/enhanced-event-bus.test.ts[0m:[0m[33m605[0m:[0m[33m33[0m

[0m[1mTS2339 [0m[ERROR]: Property 'totalEvents' does not exist on type '{ event: string; count: number; lastEmitted: Date | null; }[]'.
      assertEquals(stats.totalEvents >= 4, true);
[0m[31m                         ~~~~~~~~~~~[0m
    at [0m[36mfile:///Users/iaminawe/Sites/claude-code-flow/tests/unit/core/enhanced-event-bus.test.ts[0m:[0m[33m607[0m:[0m[33m26[0m

[0m[1mTS2339 [0m[ERROR]: Property 'uniqueEventTypes' does not exist on type '{ event: string; count: number; lastEmitted: Date | null; }[]'.
      assertEquals(stats.uniqueEventTypes >= 3, true);
[0m[31m                         ~~~~~~~~~~~~~~~~[0m
    at [0m[36mfile:///Users/iaminawe/Sites/claude-code-flow/tests/unit/core/enhanced-event-bus.test.ts[0m:[0m[33m608[0m:[0m[33m26[0m

[0m[1mTS2554 [0m[ERROR]: Expected 7 arguments, but got 1.
    orchestrator = new Orchestrator({
[0m[31m                   ^[0m
    at [0m[36mfile:///Users/iaminawe/Sites/claude-code-flow/tests/unit/core/enhanced-orchestrator.test.ts[0m:[0m[33m38[0m:[0m[33m20[0m

    An argument for 'terminalManager' was not provided.
        private terminalManager: ITerminalManager,
    [0m[36m    ~~~~~~~~~~~~~~~~~~~~~~~~~~~~~~~~~~~~~~~~~[0m
        at [0m[36mfile:///Users/iaminawe/Sites/claude-code-flow/src/core/orchestrator.ts[0m:[0m[33m311[0m:[0m[33m5[0m

[0m[1mTS2339 [0m[ERROR]: Property 'length' does not exist on type 'void'.
      assertEquals(mocks.eventBus.clearEvents().length, 0);
[0m[31m                                                ~~~~~~[0m
    at [0m[36mfile:///Users/iaminawe/Sites/claude-code-flow/tests/unit/core/enhanced-orchestrator.test.ts[0m:[0m[33m71[0m:[0m[33m49[0m

[0m[1mTS2339 [0m[ERROR]: Property 'createAndExecuteTask' does not exist on type 'Orchestrator'.
      const result = await orchestrator.createAndExecuteTask(agentProfile, task);
[0m[31m                                        ~~~~~~~~~~~~~~~~~~~~[0m
    at [0m[36mfile:///Users/iaminawe/Sites/claude-code-flow/tests/unit/core/enhanced-orchestrator.test.ts[0m:[0m[33m140[0m:[0m[33m41[0m

[0m[1mTS2339 [0m[ERROR]: Property 'createAndExecuteTask' does not exist on type 'Orchestrator'.
        await orchestrator.createAndExecuteTask(agentProfile, task);
[0m[31m                           ~~~~~~~~~~~~~~~~~~~~[0m
    at [0m[36mfile:///Users/iaminawe/Sites/claude-code-flow/tests/unit/core/enhanced-orchestrator.test.ts[0m:[0m[33m154[0m:[0m[33m28[0m

[0m[1mTS2339 [0m[ERROR]: Property 'createAndExecuteTask' does not exist on type 'Orchestrator'.
        orchestrator.createAndExecuteTask(agentProfile, task)
[0m[31m                     ~~~~~~~~~~~~~~~~~~~~[0m
    at [0m[36mfile:///Users/iaminawe/Sites/claude-code-flow/tests/unit/core/enhanced-orchestrator.test.ts[0m:[0m[33m171[0m:[0m[33m22[0m

[0m[1mTS2339 [0m[ERROR]: Property 'createAndExecuteTask' does not exist on type 'Orchestrator'.
        () => orchestrator.createAndExecuteTask(agentProfile, task),
[0m[31m                           ~~~~~~~~~~~~~~~~~~~~[0m
    at [0m[36mfile:///Users/iaminawe/Sites/claude-code-flow/tests/unit/core/enhanced-orchestrator.test.ts[0m:[0m[33m198[0m:[0m[33m28[0m

[0m[1mTS2339 [0m[ERROR]: Property 'createAndExecuteTask' does not exist on type 'Orchestrator'.
      const result = await orchestrator.createAndExecuteTask(agentProfile, task);
[0m[31m                                        ~~~~~~~~~~~~~~~~~~~~[0m
    at [0m[36mfile:///Users/iaminawe/Sites/claude-code-flow/tests/unit/core/enhanced-orchestrator.test.ts[0m:[0m[33m223[0m:[0m[33m41[0m

[0m[1mTS2339 [0m[ERROR]: Property 'healthy' does not exist on type 'HealthStatus'.
      assertEquals(health.healthy, true);
[0m[31m                          ~~~~~~~[0m
    at [0m[36mfile:///Users/iaminawe/Sites/claude-code-flow/tests/unit/core/enhanced-orchestrator.test.ts[0m:[0m[33m237[0m:[0m[33m27[0m

[0m[1mTS2339 [0m[ERROR]: Property 'healthy' does not exist on type 'ComponentHealth'.
        assertEquals(componentHealth.healthy, true);
[0m[31m                                     ~~~~~~~[0m
    at [0m[36mfile:///Users/iaminawe/Sites/claude-code-flow/tests/unit/core/enhanced-orchestrator.test.ts[0m:[0m[33m243[0m:[0m[33m38[0m

[0m[1mTS2339 [0m[ERROR]: Property 'healthy' does not exist on type 'HealthStatus'.
      assertEquals(health.healthy, false);
[0m[31m                          ~~~~~~~[0m
    at [0m[36mfile:///Users/iaminawe/Sites/claude-code-flow/tests/unit/core/enhanced-orchestrator.test.ts[0m:[0m[33m257[0m:[0m[33m27[0m

[0m[1mTS2339 [0m[ERROR]: Property 'healthy' does not exist on type 'ComponentHealth'.
      assertEquals(health.components.terminal.healthy, false);
[0m[31m                                              ~~~~~~~[0m
    at [0m[36mfile:///Users/iaminawe/Sites/claude-code-flow/tests/unit/core/enhanced-orchestrator.test.ts[0m:[0m[33m258[0m:[0m[33m47[0m

[0m[1mTS2339 [0m[ERROR]: Property 'createAndExecuteTask' does not exist on type 'Orchestrator'.
        await orchestrator.createAndExecuteTask(agentProfile, task);
[0m[31m                           ~~~~~~~~~~~~~~~~~~~~[0m
    at [0m[36mfile:///Users/iaminawe/Sites/claude-code-flow/tests/unit/core/enhanced-orchestrator.test.ts[0m:[0m[33m273[0m:[0m[33m28[0m

[0m[1mTS2339 [0m[ERROR]: Property 'metrics' does not exist on type 'HealthStatus'.
      assertExists(health.metrics);
[0m[31m                          ~~~~~~~[0m
    at [0m[36mfile:///Users/iaminawe/Sites/claude-code-flow/tests/unit/core/enhanced-orchestrator.test.ts[0m:[0m[33m277[0m:[0m[33m27[0m

[0m[1mTS2339 [0m[ERROR]: Property 'metrics' does not exist on type 'HealthStatus'.
      if (health.metrics) {
[0m[31m                 ~~~~~~~[0m
    at [0m[36mfile:///Users/iaminawe/Sites/claude-code-flow/tests/unit/core/enhanced-orchestrator.test.ts[0m:[0m[33m279[0m:[0m[33m18[0m

[0m[1mTS2339 [0m[ERROR]: Property 'metrics' does not exist on type 'HealthStatus'.
        assertEquals(typeof health.metrics.tasksExecuted, 'number');
[0m[31m                                   ~~~~~~~[0m
    at [0m[36mfile:///Users/iaminawe/Sites/claude-code-flow/tests/unit/core/enhanced-orchestrator.test.ts[0m:[0m[33m280[0m:[0m[33m36[0m

[0m[1mTS2339 [0m[ERROR]: Property 'metrics' does not exist on type 'HealthStatus'.
        assertEquals(typeof health.metrics.averageExecutionTime, 'number');
[0m[31m                                   ~~~~~~~[0m
    at [0m[36mfile:///Users/iaminawe/Sites/claude-code-flow/tests/unit/core/enhanced-orchestrator.test.ts[0m:[0m[33m281[0m:[0m[33m36[0m

[0m[1mTS2339 [0m[ERROR]: Property 'createMemoryBank' does not exist on type 'Orchestrator'.
      const bankId = await orchestrator.createMemoryBank(agentId);
[0m[31m                                        ~~~~~~~~~~~~~~~~[0m
    at [0m[36mfile:///Users/iaminawe/Sites/claude-code-flow/tests/unit/core/enhanced-orchestrator.test.ts[0m:[0m[33m293[0m:[0m[33m41[0m

[0m[1mTS2339 [0m[ERROR]: Property 'storeMemory' does not exist on type 'Orchestrator'.
      await orchestrator.storeMemory(bankId, 'test-key', { data: 'test-value' });
[0m[31m                         ~~~~~~~~~~~[0m
    at [0m[36mfile:///Users/iaminawe/Sites/claude-code-flow/tests/unit/core/enhanced-orchestrator.test.ts[0m:[0m[33m299[0m:[0m[33m26[0m

[0m[1mTS2339 [0m[ERROR]: Property 'retrieveMemory' does not exist on type 'Orchestrator'.
      const retrieved = await orchestrator.retrieveMemory(bankId, 'test-key');
[0m[31m                                           ~~~~~~~~~~~~~~[0m
    at [0m[36mfile:///Users/iaminawe/Sites/claude-code-flow/tests/unit/core/enhanced-orchestrator.test.ts[0m:[0m[33m302[0m:[0m[33m44[0m

[0m[1mTS2339 [0m[ERROR]: Property 'createMemoryBank' does not exist on type 'Orchestrator'.
      const bankId = await orchestrator.createMemoryBank(agentId);
[0m[31m                                        ~~~~~~~~~~~~~~~~[0m
    at [0m[36mfile:///Users/iaminawe/Sites/claude-code-flow/tests/unit/core/enhanced-orchestrator.test.ts[0m:[0m[33m308[0m:[0m[33m41[0m

[0m[1mTS2339 [0m[ERROR]: Property 'storeMemory' does not exist on type 'Orchestrator'.
        await orchestrator.storeMemory(bankId, `key-${i}`, { value: i });
[0m[31m                           ~~~~~~~~~~~[0m
    at [0m[36mfile:///Users/iaminawe/Sites/claude-code-flow/tests/unit/core/enhanced-orchestrator.test.ts[0m:[0m[33m312[0m:[0m[33m28[0m

[0m[1mTS2339 [0m[ERROR]: Property 'retrieveMemory' does not exist on type 'Orchestrator'.
        return orchestrator.retrieveMemory(bankId, `key-${i}`);
[0m[31m                            ~~~~~~~~~~~~~~[0m
    at [0m[36mfile:///Users/iaminawe/Sites/claude-code-flow/tests/unit/core/enhanced-orchestrator.test.ts[0m:[0m[33m313[0m:[0m[33m29[0m

[0m[1mTS7006 [0m[ERROR]: Parameter 'result' implicitly has an 'any' type.
      results.forEach((result, i) => {
[0m[31m                       ~~~~~~[0m
    at [0m[36mfile:///Users/iaminawe/Sites/claude-code-flow/tests/unit/core/enhanced-orchestrator.test.ts[0m:[0m[33m320[0m:[0m[33m24[0m

[0m[1mTS7006 [0m[ERROR]: Parameter 'i' implicitly has an 'any' type.
      results.forEach((result, i) => {
[0m[31m                               ^[0m
    at [0m[36mfile:///Users/iaminawe/Sites/claude-code-flow/tests/unit/core/enhanced-orchestrator.test.ts[0m:[0m[33m320[0m:[0m[33m32[0m

[0m[1mTS2339 [0m[ERROR]: Property 'createMemoryBank' does not exist on type 'Orchestrator'.
      const bankId = await orchestrator.createMemoryBank(agentId);
[0m[31m                                        ~~~~~~~~~~~~~~~~[0m
    at [0m[36mfile:///Users/iaminawe/Sites/claude-code-flow/tests/unit/core/enhanced-orchestrator.test.ts[0m:[0m[33m327[0m:[0m[33m41[0m

[0m[1mTS2339 [0m[ERROR]: Property 'storeMemory' does not exist on type 'Orchestrator'.
          await orchestrator.storeMemory(bankId, `key-${i}`, {
[0m[31m                             ~~~~~~~~~~~[0m
    at [0m[36mfile:///Users/iaminawe/Sites/claude-code-flow/tests/unit/core/enhanced-orchestrator.test.ts[0m:[0m[33m332[0m:[0m[33m30[0m

[0m[1mTS2339 [0m[ERROR]: Property 'retrieveMemory' does not exist on type 'Orchestrator'.
          await orchestrator.retrieveMemory(bankId, `key-${i}`);
[0m[31m                             ~~~~~~~~~~~~~~[0m
    at [0m[36mfile:///Users/iaminawe/Sites/claude-code-flow/tests/unit/core/enhanced-orchestrator.test.ts[0m:[0m[33m340[0m:[0m[33m30[0m

[0m[1mTS2339 [0m[ERROR]: Property 'createAndExecuteTask' does not exist on type 'Orchestrator'.
        () => orchestrator.createAndExecuteTask(agentProfile, {
[0m[31m                           ~~~~~~~~~~~~~~~~~~~~[0m
    at [0m[36mfile:///Users/iaminawe/Sites/claude-code-flow/tests/unit/core/enhanced-orchestrator.test.ts[0m:[0m[33m358[0m:[0m[33m28[0m

[0m[1mTS2339 [0m[ERROR]: Property 'createMemoryBank' does not exist on type 'Orchestrator'.
      const bankId = await orchestrator.createMemoryBank(agentId);
[0m[31m                                        ~~~~~~~~~~~~~~~~[0m
    at [0m[36mfile:///Users/iaminawe/Sites/claude-code-flow/tests/unit/core/enhanced-orchestrator.test.ts[0m:[0m[33m376[0m:[0m[33m41[0m

[0m[1mTS2339 [0m[ERROR]: Property 'storeMemory' does not exist on type 'Orchestrator'.
        await orchestrator.storeMemory(bankId, `pressure-key-${i}`, {
[0m[31m                           ~~~~~~~~~~~[0m
    at [0m[36mfile:///Users/iaminawe/Sites/claude-code-flow/tests/unit/core/enhanced-orchestrator.test.ts[0m:[0m[33m380[0m:[0m[33m28[0m

[0m[1mTS2339 [0m[ERROR]: Property 'createAndExecuteTask' does not exist on type 'Orchestrator'.
        () => orchestrator.createAndExecuteTask(agentProfile, {
[0m[31m                           ~~~~~~~~~~~~~~~~~~~~[0m
    at [0m[36mfile:///Users/iaminawe/Sites/claude-code-flow/tests/unit/core/enhanced-orchestrator.test.ts[0m:[0m[33m390[0m:[0m[33m28[0m

[0m[1mTS2339 [0m[ERROR]: Property 'createAndExecuteTask' does not exist on type 'Orchestrator'.
        () => orchestrator.createAndExecuteTask(agentProfile, {
[0m[31m                           ~~~~~~~~~~~~~~~~~~~~[0m
    at [0m[36mfile:///Users/iaminawe/Sites/claude-code-flow/tests/unit/core/enhanced-orchestrator.test.ts[0m:[0m[33m407[0m:[0m[33m28[0m

[0m[1mTS2339 [0m[ERROR]: Property 'createAndExecuteTask' does not exist on type 'Orchestrator'.
            () => orchestrator.createAndExecuteTask(agentProfile, task),
[0m[31m                               ~~~~~~~~~~~~~~~~~~~~[0m
    at [0m[36mfile:///Users/iaminawe/Sites/claude-code-flow/tests/unit/core/enhanced-orchestrator.test.ts[0m:[0m[33m454[0m:[0m[33m32[0m

[0m[1mTS2339 [0m[ERROR]: Property 'createAndExecuteTask' does not exist on type 'Orchestrator'.
            () => orchestrator.createAndExecuteTask(agentProfile, task),
[0m[31m                               ~~~~~~~~~~~~~~~~~~~~[0m
    at [0m[36mfile:///Users/iaminawe/Sites/claude-code-flow/tests/unit/core/enhanced-orchestrator.test.ts[0m:[0m[33m461[0m:[0m[33m32[0m

[0m[1mTS2339 [0m[ERROR]: Property 'createAndExecuteTask' does not exist on type 'Orchestrator'.
          () => orchestrator.createAndExecuteTask(agentProfile, task as any),
[0m[31m                             ~~~~~~~~~~~~~~~~~~~~[0m
    at [0m[36mfile:///Users/iaminawe/Sites/claude-code-flow/tests/unit/core/enhanced-orchestrator.test.ts[0m:[0m[33m482[0m:[0m[33m30[0m

[0m[1mTS2339 [0m[ERROR]: Property 'createAndExecuteTask' does not exist on type 'Orchestrator'.
        tasks.map(task => orchestrator.createAndExecuteTask(agentProfile, task))
[0m[31m                                       ~~~~~~~~~~~~~~~~~~~~[0m
    at [0m[36mfile:///Users/iaminawe/Sites/claude-code-flow/tests/unit/core/enhanced-orchestrator.test.ts[0m:[0m[33m501[0m:[0m[33m40[0m

[0m[1mTS2339 [0m[ERROR]: Property 'healthy' does not exist on type 'HealthStatus'.
      assertEquals(health.healthy, true);
[0m[31m                          ~~~~~~~[0m
    at [0m[36mfile:///Users/iaminawe/Sites/claude-code-flow/tests/unit/core/enhanced-orchestrator.test.ts[0m:[0m[33m512[0m:[0m[33m27[0m

[0m[1mTS2339 [0m[ERROR]: Property 'createAndExecuteTask' does not exist on type 'Orchestrator'.
      const result = await orchestrator.createAndExecuteTask(agentProfile, task);
[0m[31m                                        ~~~~~~~~~~~~~~~~~~~~[0m
    at [0m[36mfile:///Users/iaminawe/Sites/claude-code-flow/tests/unit/core/enhanced-orchestrator.test.ts[0m:[0m[33m536[0m:[0m[33m41[0m

[0m[1mTS2339 [0m[ERROR]: Property 'createMemoryBank' does not exist on type 'Orchestrator'.
      await orchestrator.createMemoryBank('shutdown-agent');
[0m[31m                         ~~~~~~~~~~~~~~~~[0m
    at [0m[36mfile:///Users/iaminawe/Sites/claude-code-flow/tests/unit/core/enhanced-orchestrator.test.ts[0m:[0m[33m548[0m:[0m[33m26[0m

[0m[1mTS2339 [0m[ERROR]: Property 'createAndExecuteTask' does not exist on type 'Orchestrator'.
      const taskPromise = orchestrator.createAndExecuteTask(agentProfile, {
[0m[31m                                       ~~~~~~~~~~~~~~~~~~~~[0m
    at [0m[36mfile:///Users/iaminawe/Sites/claude-code-flow/tests/unit/core/enhanced-orchestrator.test.ts[0m:[0m[33m570[0m:[0m[33m40[0m

[0m[1mTS2345 [0m[ERROR]: Argument of type 'MockTerminalManager' is not assignable to parameter of type 'ITerminalManager'.
  Property 'executeCommand' is missing in type 'MockTerminalManager' but required in type 'ITerminalManager'.
      mocks.terminalManager,
[0m[31m      ~~~~~~~~~~~~~~~~~~~~~[0m
    at [0m[36mfile:///Users/iaminawe/Sites/claude-code-flow/tests/unit/core/orchestrator.test.ts[0m:[0m[33m40[0m:[0m[33m7[0m

    'executeCommand' is declared here.
      executeCommand(terminalId: string, command: string): Promise<string>;
    [0m[36m  ~~~~~~~~~~~~~~~~~~~~~~~~~~~~~~~~~~~~~~~~~~~~~~~~~~~~~~~~~~~~~~~~~~~~~[0m
        at [0m[36mfile:///Users/iaminawe/Sites/claude-code-flow/src/terminal/manager.ts[0m:[0m[33m20[0m:[0m[33m3[0m

[0m[1mTS2322 [0m[ERROR]: Type 'Spy<unknown, [], Promise<{ id: string; type: string; description: string; priority: number; dependencies: never[]; status: "pending"; input: { test: boolean; }; createdAt: Date; metadata: {}; }[]>>' is not assignable to type 'Spy<unknown, [agentId: string], Promise<Task[]>>'.
  Types of property 'calls' are incompatible.
    Type 'SpyCall<unknown, [], Promise<{ id: string; type: string; description: string; priority: number; dependencies: never[]; status: "pending"; input: { test: boolean; }; createdAt: Date; metadata: {}; }[]>>[]' is not assignable to type 'SpyCall<unknown, [agentId: string], Promise<Task[]>>[]'.
      Type 'SpyCall<unknown, [], Promise<{ id: string; type: string; description: string; priority: number; dependencies: never[]; status: "pending"; input: { test: boolean; }; createdAt: Date; metadata: {}; }[]>>' is not assignable to type 'SpyCall<unknown, [agentId: string], Promise<Task[]>>' with 'exactOptionalPropertyTypes: true'. Consider adding 'undefined' to the types of the target's properties.
        Type '[]' is not assignable to type '[agentId: string]'.
          Source has 0 element(s) but target requires 1.
      mocks.coordinationManager.getAgentTasks = spy(async () => [
[0m[31m      ~~~~~~~~~~~~~~~~~~~~~~~~~~~~~~~~~~~~~~~[0m
    at [0m[36mfile:///Users/iaminawe/Sites/claude-code-flow/tests/unit/core/orchestrator.test.ts[0m:[0m[33m236[0m:[0m[33m7[0m

[0m[1mTS2322 [0m[ERROR]: Type 'Spy<unknown, [], Promise<number>>' is not assignable to type 'Spy<unknown, [agentId: string], Promise<number>>'.
  Types of property 'calls' are incompatible.
    Type 'SpyCall<unknown, [], Promise<number>>[]' is not assignable to type 'SpyCall<unknown, [agentId: string], Promise<number>>[]'.
      Type 'SpyCall<unknown, [], Promise<number>>' is not assignable to type 'SpyCall<unknown, [agentId: string], Promise<number>>' with 'exactOptionalPropertyTypes: true'. Consider adding 'undefined' to the types of the target's properties.
        Type '[]' is not assignable to type '[agentId: string]'.
          Source has 0 element(s) but target requires 1.
      mocks.coordinationManager.getAgentTaskCount = spy(async () => 0);
[0m[31m      ~~~~~~~~~~~~~~~~~~~~~~~~~~~~~~~~~~~~~~~~~~~[0m
    at [0m[36mfile:///Users/iaminawe/Sites/claude-code-flow/tests/unit/core/orchestrator.test.ts[0m:[0m[33m330[0m:[0m[33m7[0m

[0m[1mTS2322 [0m[ERROR]: Type 'Spy<unknown, [], Promise<number>>' is not assignable to type 'Spy<unknown, [agentId: string], Promise<number>>'.
  Types of property 'calls' are incompatible.
    Type 'SpyCall<unknown, [], Promise<number>>[]' is not assignable to type 'SpyCall<unknown, [agentId: string], Promise<number>>[]'.
      Type 'SpyCall<unknown, [], Promise<number>>' is not assignable to type 'SpyCall<unknown, [agentId: string], Promise<number>>' with 'exactOptionalPropertyTypes: true'. Consider adding 'undefined' to the types of the target's properties.
        Type '[]' is not assignable to type '[agentId: string]'.
          Source has 0 element(s) but target requires 1.
      mocks.coordinationManager.getAgentTaskCount = spy(async () => 0);
[0m[31m      ~~~~~~~~~~~~~~~~~~~~~~~~~~~~~~~~~~~~~~~~~~~[0m
    at [0m[36mfile:///Users/iaminawe/Sites/claude-code-flow/tests/unit/core/orchestrator.test.ts[0m:[0m[33m392[0m:[0m[33m7[0m

[0m[1mTS2322 [0m[ERROR]: Type 'Spy<unknown, [], Promise<{ id: string; type: string; description: string; priority: number; dependencies: never[]; status: "pending"; input: { test: boolean; }; createdAt: Date; metadata: {}; }[]>>' is not assignable to type 'Spy<unknown, [agentId: string], Promise<Task[]>>'.
  Types of property 'calls' are incompatible.
    Type 'SpyCall<unknown, [], Promise<{ id: string; type: string; description: string; priority: number; dependencies: never[]; status: "pending"; input: { test: boolean; }; createdAt: Date; metadata: {}; }[]>>[]' is not assignable to type 'SpyCall<unknown, [agentId: string], Promise<Task[]>>[]'.
      Type 'SpyCall<unknown, [], Promise<{ id: string; type: string; description: string; priority: number; dependencies: never[]; status: "pending"; input: { test: boolean; }; createdAt: Date; metadata: {}; }[]>>' is not assignable to type 'SpyCall<unknown, [agentId: string], Promise<Task[]>>' with 'exactOptionalPropertyTypes: true'. Consider adding 'undefined' to the types of the target's properties.
        Type '[]' is not assignable to type '[agentId: string]'.
          Source has 0 element(s) but target requires 1.
      mocks.coordinationManager.getAgentTasks = spy(async () => [
[0m[31m      ~~~~~~~~~~~~~~~~~~~~~~~~~~~~~~~~~~~~~~~[0m
    at [0m[36mfile:///Users/iaminawe/Sites/claude-code-flow/tests/unit/core/orchestrator.test.ts[0m:[0m[33m602[0m:[0m[33m7[0m

[0m[1mTS2322 [0m[ERROR]: Type 'Spy<unknown, [], Promise<number>>' is not assignable to type 'Spy<unknown, [agentId: string], Promise<number>>'.
  Types of property 'calls' are incompatible.
    Type 'SpyCall<unknown, [], Promise<number>>[]' is not assignable to type 'SpyCall<unknown, [agentId: string], Promise<number>>[]'.
      Type 'SpyCall<unknown, [], Promise<number>>' is not assignable to type 'SpyCall<unknown, [agentId: string], Promise<number>>' with 'exactOptionalPropertyTypes: true'. Consider adding 'undefined' to the types of the target's properties.
        Type '[]' is not assignable to type '[agentId: string]'.
          Source has 0 element(s) but target requires 1.
      mocks.coordinationManager.getAgentTaskCount = spy(async () => 0);
[0m[31m      ~~~~~~~~~~~~~~~~~~~~~~~~~~~~~~~~~~~~~~~~~~~[0m
    at [0m[36mfile:///Users/iaminawe/Sites/claude-code-flow/tests/unit/core/orchestrator.test.ts[0m:[0m[33m643[0m:[0m[33m7[0m

[0m[1mTS2322 [0m[ERROR]: Type 'Spy<unknown, [], Promise<never>>' is not assignable to type 'Spy<unknown, [task: Task, agentId: string], Promise<void>>'.
  Types of property 'calls' are incompatible.
    Type 'SpyCall<unknown, [], Promise<never>>[]' is not assignable to type 'SpyCall<unknown, [task: Task, agentId: string], Promise<void>>[]'.
      Type 'SpyCall<unknown, [], Promise<never>>' is not assignable to type 'SpyCall<unknown, [task: Task, agentId: string], Promise<void>>' with 'exactOptionalPropertyTypes: true'. Consider adding 'undefined' to the types of the target's properties.
        Type '[]' is not assignable to type '[task: Task, agentId: string]'.
          Source has 0 element(s) but target requires 2.
      mocks.coordinationManager.assignTask = spy(async () => {
[0m[31m      ~~~~~~~~~~~~~~~~~~~~~~~~~~~~~~~~~~~~[0m
    at [0m[36mfile:///Users/iaminawe/Sites/claude-code-flow/tests/unit/core/orchestrator.test.ts[0m:[0m[33m662[0m:[0m[33m7[0m

[0m[1mTS2322 [0m[ERROR]: Type 'Spy<unknown, [], Promise<number>>' is not assignable to type 'Spy<unknown, [agentId: string], Promise<number>>'.
  Types of property 'calls' are incompatible.
    Type 'SpyCall<unknown, [], Promise<number>>[]' is not assignable to type 'SpyCall<unknown, [agentId: string], Promise<number>>[]'.
      Type 'SpyCall<unknown, [], Promise<number>>' is not assignable to type 'SpyCall<unknown, [agentId: string], Promise<number>>' with 'exactOptionalPropertyTypes: true'. Consider adding 'undefined' to the types of the target's properties.
        Type '[]' is not assignable to type '[agentId: string]'.
          Source has 0 element(s) but target requires 1.
      mocks.coordinationManager.getAgentTaskCount = spy(async () => 0);
[0m[31m      ~~~~~~~~~~~~~~~~~~~~~~~~~~~~~~~~~~~~~~~~~~~[0m
    at [0m[36mfile:///Users/iaminawe/Sites/claude-code-flow/tests/unit/core/orchestrator.test.ts[0m:[0m[33m665[0m:[0m[33m7[0m

[0m[1mTS2614 [0m[ERROR]: Module '"file:///workspaces/claude-code-flow/src/swarm/memory.ts"' has no exported member 'SwarmMemory'. Did you mean to use 'import SwarmMemory from "file:///workspaces/claude-code-flow/src/swarm/memory.ts"' instead?
import { SwarmMemory } from '../../src/swarm/memory.ts';
[0m[31m         ~~~~~~~~~~~[0m
    at [0m[36mfile:///workspaces/claude-code-flow/tests/unit/incremental-updates.test.ts[0m:[0m[33m11[0m:[0m[33m10[0m

[0m[1mTS2305 [0m[ERROR]: Module '"file:///workspaces/claude-code-flow/src/core/config.ts"' has no exported member 'ConfigurationManager'.
import { ConfigurationManager } from '../../src/core/config.ts';
[0m[31m         ~~~~~~~~~~~~~~~~~~~~[0m
    at [0m[36mfile:///workspaces/claude-code-flow/tests/unit/incremental-updates.test.ts[0m:[0m[33m12[0m:[0m[33m10[0m

[0m[1mTS2305 [0m[ERROR]: Module '"file:///workspaces/claude-code-flow/src/memory/cache.ts"' has no exported member 'SimpleCache'.
import { SimpleCache } from '../../src/memory/cache.ts';
[0m[31m         ~~~~~~~~~~~[0m
    at [0m[36mfile:///workspaces/claude-code-flow/tests/unit/incremental-updates.test.ts[0m:[0m[33m15[0m:[0m[33m10[0m

[0m[1mTS2345 [0m[ERROR]: Argument of type 'string' is not assignable to parameter of type 'string[]'.
    await FileSystemTestUtils.cleanup(tempDir);
[0m[31m                                      ~~~~~~~[0m
    at [0m[36mfile:///workspaces/claude-code-flow/tests/unit/incremental-updates.test.ts[0m:[0m[33m32[0m:[0m[33m39[0m

[0m[1mTS2554 [0m[ERROR]: Expected 3 arguments, but got 1.
      memoryManager = new MemoryManager({ backend });
[0m[31m                      ~~~~~~~~~~~~~~~~~~~~~~~~~~~~~~[0m
    at [0m[36mfile:///workspaces/claude-code-flow/tests/unit/incremental-updates.test.ts[0m:[0m[33m41[0m:[0m[33m23[0m

    An argument for 'eventBus' was not provided.
        private eventBus: IEventBus,
    [0m[36m    ~~~~~~~~~~~~~~~~~~~~~~~~~~~[0m
        at [0m[36mfile:///workspaces/claude-code-flow/src/memory/manager.ts[0m:[0m[33m53[0m:[0m[33m5[0m

[0m[1mTS2554 [0m[ERROR]: Expected 1 arguments, but got 3.
      await memoryManager.store('test-key', 'initial value', { namespace: 'test' });
[0m[31m                                            ~~~~~~~~~~~~~~~~~~~~~~~~~~~~~~~~~~~~~~[0m
    at [0m[36mfile:///workspaces/claude-code-flow/tests/unit/incremental-updates.test.ts[0m:[0m[33m47[0m:[0m[33m45[0m

[0m[1mTS2554 [0m[ERROR]: Expected 1 arguments, but got 2.
      const initial = await memoryManager.retrieve('test-key', 'test');
[0m[31m                                                               ~~~~~~[0m
    at [0m[36mfile:///workspaces/claude-code-flow/tests/unit/incremental-updates.test.ts[0m:[0m[33m48[0m:[0m[33m64[0m

[0m[1mTS2554 [0m[ERROR]: Expected 1 arguments, but got 2.
      const updated1 = await memoryManager.retrieve('test-key', 'test');
[0m[31m                                                                ~~~~~~[0m
    at [0m[36mfile:///workspaces/claude-code-flow/tests/unit/incremental-updates.test.ts[0m:[0m[33m53[0m:[0m[33m65[0m

[0m[1mTS2554 [0m[ERROR]: Expected 1 arguments, but got 2.
      const updated2 = await memoryManager.retrieve('test-key', 'test');
[0m[31m                                                                ~~~~~~[0m
    at [0m[36mfile:///workspaces/claude-code-flow/tests/unit/incremental-updates.test.ts[0m:[0m[33m59[0m:[0m[33m65[0m

[0m[1mTS2554 [0m[ERROR]: Expected 1 arguments, but got 3.
      await memoryManager.store('test-key', { a: 1, b: 2, c: 3 }, { namespace: 'test' });
[0m[31m                                            ~~~~~~~~~~~~~~~~~~~~~~~~~~~~~~~~~~~~~~~~~~~[0m
    at [0m[36mfile:///workspaces/claude-code-flow/tests/unit/incremental-updates.test.ts[0m:[0m[33m65[0m:[0m[33m45[0m

[0m[1mTS2554 [0m[ERROR]: Expected 1 arguments, but got 2.
      const initial = await memoryManager.retrieve('test-key', 'test');
[0m[31m                                                               ~~~~~~[0m
    at [0m[36mfile:///workspaces/claude-code-flow/tests/unit/incremental-updates.test.ts[0m:[0m[33m66[0m:[0m[33m64[0m

[0m[1mTS2698 [0m[ERROR]: Spread types may only be created from object types.
        content: { ...initial!.content, b: 5 },
[0m[31m                   ~~~~~~~~~~~~~~~~~~~[0m
    at [0m[36mfile:///workspaces/claude-code-flow/tests/unit/incremental-updates.test.ts[0m:[0m[33m70[0m:[0m[33m20[0m

[0m[1mTS2554 [0m[ERROR]: Expected 1 arguments, but got 2.
      const updated = await memoryManager.retrieve('test-key', 'test');
[0m[31m                                                               ~~~~~~[0m
    at [0m[36mfile:///workspaces/claude-code-flow/tests/unit/incremental-updates.test.ts[0m:[0m[33m74[0m:[0m[33m64[0m

[0m[1mTS2345 [0m[ERROR]: Argument of type '{ a: number; b: number; c: number; }' is not assignable to parameter of type 'string'.
      assertEquals(updated?.content, { a: 1, b: 5, c: 3 });
[0m[31m                                     ~~~~~~~~~~~~~~~~~~~~[0m
    at [0m[36mfile:///workspaces/claude-code-flow/tests/unit/incremental-updates.test.ts[0m:[0m[33m75[0m:[0m[33m38[0m

[0m[1mTS2554 [0m[ERROR]: Expected 1 arguments, but got 3.
      await memoryManager.store('test-key', 'value', { namespace: 'test' });
[0m[31m                                            ~~~~~~~~~~~~~~~~~~~~~~~~~~~~~~[0m
    at [0m[36mfile:///workspaces/claude-code-flow/tests/unit/incremental-updates.test.ts[0m:[0m[33m80[0m:[0m[33m45[0m

[0m[1mTS2554 [0m[ERROR]: Expected 1 arguments, but got 2.
      const initial = await memoryManager.retrieve('test-key', 'test');
[0m[31m                                                               ~~~~~~[0m
    at [0m[36mfile:///workspaces/claude-code-flow/tests/unit/incremental-updates.test.ts[0m:[0m[33m81[0m:[0m[33m64[0m

[0m[1mTS2339 [0m[ERROR]: Property 'createdAt' does not exist on type 'MemoryEntry'.
      const createdAt = initial!.createdAt;
[0m[31m                                 ~~~~~~~~~[0m
    at [0m[36mfile:///workspaces/claude-code-flow/tests/unit/incremental-updates.test.ts[0m:[0m[33m82[0m:[0m[33m34[0m

[0m[1mTS2554 [0m[ERROR]: Expected 1 arguments, but got 2.
      const updated = await memoryManager.retrieve('test-key', 'test');
[0m[31m                                                               ~~~~~~[0m
    at [0m[36mfile:///workspaces/claude-code-flow/tests/unit/incremental-updates.test.ts[0m:[0m[33m88[0m:[0m[33m64[0m

[0m[1mTS2339 [0m[ERROR]: Property 'createdAt' does not exist on type 'MemoryEntry'.
      assertEquals(updated?.createdAt, createdAt);
[0m[31m                            ~~~~~~~~~[0m
    at [0m[36mfile:///workspaces/claude-code-flow/tests/unit/incremental-updates.test.ts[0m:[0m[33m90[0m:[0m[33m29[0m

[0m[1mTS2339 [0m[ERROR]: Property 'updatedAt' does not exist on type 'MemoryEntry'.
      assert(updated!.updatedAt > createdAt);
[0m[31m                      ~~~~~~~~~[0m
    at [0m[36mfile:///workspaces/claude-code-flow/tests/unit/incremental-updates.test.ts[0m:[0m[33m91[0m:[0m[33m23[0m

[0m[1mTS2345 [0m[ERROR]: Argument of type '{ level1: { level2: { level3: { b: number; c: number; }; array: number[]; }; }; }' is not assignable to parameter of type 'Partial<{ level1: { level2: { level3: { a: number; b: number; }; array: number[]; }; keep: string; }; }>'.
  Types of property 'level1' are incompatible.
    Property 'keep' is missing in type '{ level2: { level3: { b: number; c: number; }; array: number[]; }; }' but required in type '{ level2: { level3: { a: number; b: number; }; array: number[]; }; keep: string; }'.
      const result = deepMerge(original, update);
[0m[31m                                         ~~~~~~[0m
    at [0m[36mfile:///workspaces/claude-code-flow/tests/unit/incremental-updates.test.ts[0m:[0m[33m252[0m:[0m[33m42[0m

    'keep' is declared here.
              keep: 'this'
    [0m[36m          ~~~~~~~~~~~~[0m
        at [0m[36mfile:///workspaces/claude-code-flow/tests/unit/incremental-updates.test.ts[0m:[0m[33m236[0m:[0m[33m11[0m

[0m[1mTS2353 [0m[ERROR]: Object literal may only specify known properties, and 'c' does not exist in type '{ a: number; b: number; }'.
              c: 3
[0m[31m              ^[0m
    at [0m[36mfile:///workspaces/claude-code-flow/tests/unit/incremental-updates.test.ts[0m:[0m[33m260[0m:[0m[33m15[0m

    The expected type comes from property 'level3' which is declared here on type '{ level3: { a: number; b: number; }; array: number[]; }'
                level3: {
    [0m[36m            ^[0m
        at [0m[36mfile:///workspaces/claude-code-flow/tests/unit/incremental-updates.test.ts[0m:[0m[33m230[0m:[0m[33m13[0m

[0m[1mTS2339 [0m[ERROR]: Property 'c' does not exist on type '{ b: number; }'.
      assertEquals(result.nested.c, 4);
[0m[31m                                 ^[0m
    at [0m[36mfile:///workspaces/claude-code-flow/tests/unit/incremental-updates.test.ts[0m:[0m[33m277[0m:[0m[33m34[0m

[0m[1mTS2554 [0m[ERROR]: Expected 3 arguments, but got 1.
      resourceManager = new ResourceManager({
[0m[31m                        ^[0m
    at [0m[36mfile:///workspaces/claude-code-flow/tests/unit/incremental-updates.test.ts[0m:[0m[33m285[0m:[0m[33m25[0m

    An argument for 'logger' was not provided.
        logger: ILogger,
    [0m[36m    ~~~~~~~~~~~~~~~[0m
        at [0m[36mfile:///workspaces/claude-code-flow/src/resources/resource-manager.ts[0m:[0m[33m337[0m:[0m[33m5[0m

[0m[1mTS2339 [0m[ERROR]: Property 'allocate' does not exist on type 'ResourceManager'.
      const allocation1 = await resourceManager.allocate('task1', {
[0m[31m                                                ~~~~~~~~[0m
    at [0m[36mfile:///workspaces/claude-code-flow/tests/unit/incremental-updates.test.ts[0m:[0m[33m293[0m:[0m[33m49[0m

[0m[1mTS2339 [0m[ERROR]: Property 'getUsage' does not exist on type 'ResourceManager'.
      const usage1 = resourceManager.getUsage();
[0m[31m                                     ~~~~~~~~[0m
    at [0m[36mfile:///workspaces/claude-code-flow/tests/unit/incremental-updates.test.ts[0m:[0m[33m301[0m:[0m[33m38[0m

[0m[1mTS2339 [0m[ERROR]: Property 'allocate' does not exist on type 'ResourceManager'.
      const allocation2 = await resourceManager.allocate('task2', {
[0m[31m                                                ~~~~~~~~[0m
    at [0m[36mfile:///workspaces/claude-code-flow/tests/unit/incremental-updates.test.ts[0m:[0m[33m306[0m:[0m[33m49[0m

[0m[1mTS2339 [0m[ERROR]: Property 'getUsage' does not exist on type 'ResourceManager'.
      const usage2 = resourceManager.getUsage();
[0m[31m                                     ~~~~~~~~[0m
    at [0m[36mfile:///workspaces/claude-code-flow/tests/unit/incremental-updates.test.ts[0m:[0m[33m314[0m:[0m[33m38[0m

[0m[1mTS2339 [0m[ERROR]: Property 'allocate' does not exist on type 'ResourceManager'.
      await resourceManager.allocate('task1', {
[0m[31m                            ~~~~~~~~[0m
    at [0m[36mfile:///workspaces/claude-code-flow/tests/unit/incremental-updates.test.ts[0m:[0m[33m321[0m:[0m[33m29[0m

[0m[1mTS2339 [0m[ERROR]: Property 'getUsage' does not exist on type 'ResourceManager'.
      const usageBefore = resourceManager.getUsage();
[0m[31m                                          ~~~~~~~~[0m
    at [0m[36mfile:///workspaces/claude-code-flow/tests/unit/incremental-updates.test.ts[0m:[0m[33m327[0m:[0m[33m43[0m

[0m[1mTS2339 [0m[ERROR]: Property 'deallocate' does not exist on type 'ResourceManager'.
      resourceManager.deallocate('task1');
[0m[31m                      ~~~~~~~~~~[0m
    at [0m[36mfile:///workspaces/claude-code-flow/tests/unit/incremental-updates.test.ts[0m:[0m[33m330[0m:[0m[33m23[0m

[0m[1mTS2339 [0m[ERROR]: Property 'getUsage' does not exist on type 'ResourceManager'.
      const usageAfter = resourceManager.getUsage();
[0m[31m                                         ~~~~~~~~[0m
    at [0m[36mfile:///workspaces/claude-code-flow/tests/unit/incremental-updates.test.ts[0m:[0m[33m332[0m:[0m[33m42[0m

[0m[1mTS2554 [0m[ERROR]: Expected 3 arguments, but got 1.
      const memoryManager = new MemoryManager({ backend });
[0m[31m                            ~~~~~~~~~~~~~~~~~~~~~~~~~~~~~~[0m
    at [0m[36mfile:///workspaces/claude-code-flow/tests/unit/incremental-updates.test.ts[0m:[0m[33m342[0m:[0m[33m29[0m

    An argument for 'eventBus' was not provided.
        private eventBus: IEventBus,
    [0m[36m    ~~~~~~~~~~~~~~~~~~~~~~~~~~~[0m
        at [0m[36mfile:///workspaces/claude-code-flow/src/memory/manager.ts[0m:[0m[33m53[0m:[0m[33m5[0m

[0m[1mTS2554 [0m[ERROR]: Expected 1 arguments, but got 3.
          memoryManager.store(`key-${i}`, i, { namespace: 'batch' })
[0m[31m                                          ~~~~~~~~~~~~~~~~~~~~~~~~~[0m
    at [0m[36mfile:///workspaces/claude-code-flow/tests/unit/incremental-updates.test.ts[0m:[0m[33m348[0m:[0m[33m43[0m

[0m[1mTS2554 [0m[ERROR]: Expected 1 arguments, but got 2.
          const entry = await memoryManager.retrieve(`key-${i}`, 'batch');
[0m[31m                                                                 ~~~~~~~[0m
    at [0m[36mfile:///workspaces/claude-code-flow/tests/unit/incremental-updates.test.ts[0m:[0m[33m355[0m:[0m[33m66[0m

[0m[1mTS2554 [0m[ERROR]: Expected 1 arguments, but got 2.
        const updated = await memoryManager.retrieve(`key-${i}`, 'batch');
[0m[31m                                                                 ~~~~~~~[0m
    at [0m[36mfile:///workspaces/claude-code-flow/tests/unit/incremental-updates.test.ts[0m:[0m[33m364[0m:[0m[33m66[0m

[0m[1mTS2345 [0m[ERROR]: Argument of type 'number' is not assignable to parameter of type 'string'.
        assertEquals(updated?.content, i + 10);
[0m[31m                                       ~~~~~~[0m
    at [0m[36mfile:///workspaces/claude-code-flow/tests/unit/incremental-updates.test.ts[0m:[0m[33m365[0m:[0m[33m40[0m

[0m[1mTS2554 [0m[ERROR]: Expected 3 arguments, but got 1.
      const memoryManager = new MemoryManager({ backend });
[0m[31m                            ~~~~~~~~~~~~~~~~~~~~~~~~~~~~~~[0m
    at [0m[36mfile:///workspaces/claude-code-flow/tests/unit/incremental-updates.test.ts[0m:[0m[33m409[0m:[0m[33m29[0m

    An argument for 'eventBus' was not provided.
        private eventBus: IEventBus,
    [0m[36m    ~~~~~~~~~~~~~~~~~~~~~~~~~~~[0m
        at [0m[36mfile:///workspaces/claude-code-flow/src/memory/manager.ts[0m:[0m[33m53[0m:[0m[33m5[0m

[0m[1mTS2339 [0m[ERROR]: Property 'on' does not exist on type 'MemoryManager'.
      memoryManager.on('memory:updated', (event) => {
[0m[31m                    ~~[0m
    at [0m[36mfile:///workspaces/claude-code-flow/tests/unit/incremental-updates.test.ts[0m:[0m[33m413[0m:[0m[33m21[0m

[0m[1mTS7006 [0m[ERROR]: Parameter 'event' implicitly has an 'any' type.
      memoryManager.on('memory:updated', (event) => {
[0m[31m                                          ~~~~~[0m
    at [0m[36mfile:///workspaces/claude-code-flow/tests/unit/incremental-updates.test.ts[0m:[0m[33m413[0m:[0m[33m43[0m

[0m[1mTS2554 [0m[ERROR]: Expected 1 arguments, but got 3.
      await memoryManager.store('event-key', 'initial', { namespace: 'events' });
[0m[31m                                             ~~~~~~~~~~~~~~~~~~~~~~~~~~~~~~~~~~[0m
    at [0m[36mfile:///workspaces/claude-code-flow/tests/unit/incremental-updates.test.ts[0m:[0m[33m417[0m:[0m[33m46[0m

[0m[1mTS2554 [0m[ERROR]: Expected 1 arguments, but got 2.
      const entry = await memoryManager.retrieve('event-key', 'events');
[0m[31m                                                              ~~~~~~~~[0m
    at [0m[36mfile:///workspaces/claude-code-flow/tests/unit/incremental-updates.test.ts[0m:[0m[33m418[0m:[0m[33m63[0m

[0m[1mTS2559 [0m[ERROR]: Type '100' has no properties in common with type '{ timeout?: number; interval?: number; message?: string; }'.
      await AsyncTestUtils.waitFor(() => updateEvents.length > 0, 100);
[0m[31m                                                                  ~~~[0m
    at [0m[36mfile:///workspaces/claude-code-flow/tests/unit/incremental-updates.test.ts[0m:[0m[33m423[0m:[0m[33m67[0m

[0m[1mTS18046 [0m[ERROR]: 'result' is of type 'unknown'.
      assertEquals(result.name, 'John');
[0m[31m                   ~~~~~~[0m
    at [0m[36mfile:///Users/iaminawe/Sites/claude-code-flow/tests/unit/mcp/tools.test.ts[0m:[0m[33m305[0m:[0m[33m20[0m

[0m[1mTS18046 [0m[ERROR]: 'result' is of type 'unknown'.
      assertEquals(result.active, true);
[0m[31m                   ~~~~~~[0m
    at [0m[36mfile:///Users/iaminawe/Sites/claude-code-flow/tests/unit/mcp/tools.test.ts[0m:[0m[33m326[0m:[0m[33m20[0m

[0m[1mTS18046 [0m[ERROR]: 'result' is of type 'unknown'.
      assertEquals(result.tags, ['developer', 'typescript']);
[0m[31m                   ~~~~~~[0m
    at [0m[36mfile:///Users/iaminawe/Sites/claude-code-flow/tests/unit/mcp/tools.test.ts[0m:[0m[33m335[0m:[0m[33m20[0m

[0m[1mTS18046 [0m[ERROR]: 'result' is of type 'unknown'.
      assertEquals(result.metadata, { department: 'engineering' });
[0m[31m                   ~~~~~~[0m
    at [0m[36mfile:///Users/iaminawe/Sites/claude-code-flow/tests/unit/mcp/tools.test.ts[0m:[0m[33m344[0m:[0m[33m20[0m

[0m[1mTS2724 [0m[ERROR]: '"file:///Users/iaminawe/Sites/claude-code-flow/src/memory/backends/sqlite.ts"' has no exported member named 'SQLiteMemoryBackend'. Did you mean 'SQLiteBackend'?
import { SQLiteMemoryBackend } from '../../../src/memory/backends/sqlite.ts';
[0m[31m         ~~~~~~~~~~~~~~~~~~~[0m
    at [0m[36mfile:///Users/iaminawe/Sites/claude-code-flow/tests/unit/memory/memory-backends.test.ts[0m:[0m[33m9[0m:[0m[33m10[0m

    'SQLiteBackend' is declared here.
    export class SQLiteBackend implements IMemoryBackend {
    [0m[36m             ~~~~~~~~~~~~~[0m
        at [0m[36mfile:///Users/iaminawe/Sites/claude-code-flow/src/memory/backends/sqlite.ts[0m:[0m[33m19[0m:[0m[33m14[0m

[0m[1mTS2724 [0m[ERROR]: '"file:///Users/iaminawe/Sites/claude-code-flow/src/memory/backends/markdown.ts"' has no exported member named 'MarkdownMemoryBackend'. Did you mean 'MarkdownBackend'?
import { MarkdownMemoryBackend } from '../../../src/memory/backends/markdown.ts';
[0m[31m         ~~~~~~~~~~~~~~~~~~~~~[0m
    at [0m[36mfile:///Users/iaminawe/Sites/claude-code-flow/tests/unit/memory/memory-backends.test.ts[0m:[0m[33m10[0m:[0m[33m10[0m

    'MarkdownBackend' is declared here.
    export class MarkdownBackend implements IMemoryBackend {
    [0m[36m             ~~~~~~~~~~~~~~~[0m
        at [0m[36mfile:///Users/iaminawe/Sites/claude-code-flow/src/memory/backends/markdown.ts[0m:[0m[33m14[0m:[0m[33m14[0m

[0m[1mTS7006 [0m[ERROR]: Parameter 'entry' implicitly has an 'any' type.
        entries.forEach(entry => {
[0m[31m                        ~~~~~[0m
    at [0m[36mfile:///Users/iaminawe/Sites/claude-code-flow/tests/unit/memory/memory-backends.test.ts[0m:[0m[33m166[0m:[0m[33m25[0m

[0m[1mTS7006 [0m[ERROR]: Parameter 'e' implicitly has an 'any' type.
        const page1Keys = new Set(page1.map(e => e.key));
[0m[31m                                            ^[0m
    at [0m[36mfile:///Users/iaminawe/Sites/claude-code-flow/tests/unit/memory/memory-backends.test.ts[0m:[0m[33m217[0m:[0m[33m45[0m

[0m[1mTS7006 [0m[ERROR]: Parameter 'e' implicitly has an 'any' type.
        const page2Keys = new Set(page2.map(e => e.key));
[0m[31m                                            ^[0m
    at [0m[36mfile:///Users/iaminawe/Sites/claude-code-flow/tests/unit/memory/memory-backends.test.ts[0m:[0m[33m218[0m:[0m[33m45[0m

[0m[1mTS18046 [0m[ERROR]: 'error' is of type 'unknown'.
              console.log(`Edge case ${category}-${name} failed: ${error.message}`);
[0m[31m                                                                   ~~~~~[0m
    at [0m[36mfile:///Users/iaminawe/Sites/claude-code-flow/tests/unit/memory/memory-backends.test.ts[0m:[0m[33m393[0m:[0m[33m68[0m

[0m[1mTS18046 [0m[ERROR]: 'error' is of type 'unknown'.
          console.log(`Large value test failed: ${error.message}`);
[0m[31m                                                  ~~~~~[0m
    at [0m[36mfile:///Users/iaminawe/Sites/claude-code-flow/tests/unit/memory/memory-backends.test.ts[0m:[0m[33m434[0m:[0m[33m51[0m

[0m[1mTS7006 [0m[ERROR]: Parameter 'r' implicitly has an 'any' type.
        const titles = results.map(r => r.value.title);
[0m[31m                                   ^[0m
    at [0m[36mfile:///Users/iaminawe/Sites/claude-code-flow/tests/unit/memory/memory-backends.test.ts[0m:[0m[33m702[0m:[0m[33m36[0m

[0m[1mTS2339 [0m[ERROR]: Property 'mean' does not exist on type '{ results: void[]; stats: { mean: number; median: number; min: number; max: number; stdDev: number; p95: number; p99: number; }; }'.
      console.log(`SQLite backend: ${sqliteStats.mean.toFixed(2)}ms average`);
[0m[31m                                                 ~~~~[0m
    at [0m[36mfile:///Users/iaminawe/Sites/claude-code-flow/tests/unit/memory/memory-backends.test.ts[0m:[0m[33m929[0m:[0m[33m50[0m

[0m[1mTS2339 [0m[ERROR]: Property 'mean' does not exist on type '{ results: void[]; stats: { mean: number; median: number; min: number; max: number; stdDev: number; p95: number; p99: number; }; }'.
      console.log(`Markdown backend: ${markdownStats.mean.toFixed(2)}ms average`);
[0m[31m                                                     ~~~~[0m
    at [0m[36mfile:///Users/iaminawe/Sites/claude-code-flow/tests/unit/memory/memory-backends.test.ts[0m:[0m[33m930[0m:[0m[33m54[0m

[0m[1mTS2339 [0m[ERROR]: Property 'mean' does not exist on type '{ results: void[]; stats: { mean: number; median: number; min: number; max: number; stdDev: number; p95: number; p99: number; }; }'.
      TestAssertions.assertInRange(sqliteStats.mean, 0, 500);
[0m[31m                                               ~~~~[0m
    at [0m[36mfile:///Users/iaminawe/Sites/claude-code-flow/tests/unit/memory/memory-backends.test.ts[0m:[0m[33m933[0m:[0m[33m48[0m

[0m[1mTS2339 [0m[ERROR]: Property 'mean' does not exist on type '{ results: void[]; stats: { mean: number; median: number; min: number; max: number; stdDev: number; p95: number; p99: number; }; }'.
      TestAssertions.assertInRange(markdownStats.mean, 0, 500);
[0m[31m                                                 ~~~~[0m
    at [0m[36mfile:///Users/iaminawe/Sites/claude-code-flow/tests/unit/memory/memory-backends.test.ts[0m:[0m[33m934[0m:[0m[33m50[0m

[0m[1mTS2305 [0m[ERROR]: Module '"file:///Users/iaminawe/Sites/claude-code-flow/src/terminal/adapters/native.ts"' has no exported member 'NativeTerminalAdapter'.
import { NativeTerminalAdapter } from '../../../src/terminal/adapters/native.ts';
[0m[31m         ~~~~~~~~~~~~~~~~~~~~~[0m
    at [0m[36mfile:///Users/iaminawe/Sites/claude-code-flow/tests/unit/terminal/terminal-manager.test.ts[0m:[0m[33m12[0m:[0m[33m10[0m

[0m[1mTS2554 [0m[ERROR]: Expected 3 arguments, but got 1.
    terminalManager = new TerminalManager({
[0m[31m                      ^[0m
    at [0m[36mfile:///Users/iaminawe/Sites/claude-code-flow/tests/unit/terminal/terminal-manager.test.ts[0m:[0m[33m45[0m:[0m[33m23[0m

    An argument for 'eventBus' was not provided.
        private eventBus: IEventBus,
    [0m[36m    ~~~~~~~~~~~~~~~~~~~~~~~~~~~[0m
        at [0m[36mfile:///Users/iaminawe/Sites/claude-code-flow/src/terminal/manager.ts[0m:[0m[33m36[0m:[0m[33m5[0m

[0m[1mTS2551 [0m[ERROR]: Property 'isInitialized' does not exist on type 'TerminalManager'. Did you mean 'initialize'?
      assertEquals(terminalManager.isInitialized(), true);
[0m[31m                                   ~~~~~~~~~~~~~[0m
    at [0m[36mfile:///Users/iaminawe/Sites/claude-code-flow/tests/unit/terminal/terminal-manager.test.ts[0m:[0m[33m65[0m:[0m[33m36[0m

    'initialize' is declared here.
      async initialize(): Promise<void> {
    [0m[36m        ~~~~~~~~~~[0m
        at [0m[36mfile:///Users/iaminawe/Sites/claude-code-flow/src/terminal/manager.ts[0m:[0m[33m51[0m:[0m[33m9[0m

[0m[1mTS2554 [0m[ERROR]: Expected 3 arguments, but got 1.
        () => new TerminalManager({
[0m[31m              ^[0m
    at [0m[36mfile:///Users/iaminawe/Sites/claude-code-flow/tests/unit/terminal/terminal-manager.test.ts[0m:[0m[33m70[0m:[0m[33m15[0m

    An argument for 'eventBus' was not provided.
        private eventBus: IEventBus,
    [0m[36m    ~~~~~~~~~~~~~~~~~~~~~~~~~~~[0m
        at [0m[36mfile:///Users/iaminawe/Sites/claude-code-flow/src/terminal/manager.ts[0m:[0m[33m36[0m:[0m[33m5[0m

[0m[1mTS2554 [0m[ERROR]: Expected 3 arguments, but got 1.
        () => new TerminalManager({
[0m[31m              ^[0m
    at [0m[36mfile:///Users/iaminawe/Sites/claude-code-flow/tests/unit/terminal/terminal-manager.test.ts[0m:[0m[33m81[0m:[0m[33m15[0m

    An argument for 'eventBus' was not provided.
        private eventBus: IEventBus,
    [0m[36m    ~~~~~~~~~~~~~~~~~~~~~~~~~~~[0m
        at [0m[36mfile:///Users/iaminawe/Sites/claude-code-flow/src/terminal/manager.ts[0m:[0m[33m36[0m:[0m[33m5[0m

[0m[1mTS2551 [0m[ERROR]: Property 'isInitialized' does not exist on type 'TerminalManager'. Did you mean 'initialize'?
      assertEquals(terminalManager.isInitialized(), false);
[0m[31m                                   ~~~~~~~~~~~~~[0m
    at [0m[36mfile:///Users/iaminawe/Sites/claude-code-flow/tests/unit/terminal/terminal-manager.test.ts[0m:[0m[33m103[0m:[0m[33m36[0m

    'initialize' is declared here.
      async initialize(): Promise<void> {
    [0m[36m        ~~~~~~~~~~[0m
        at [0m[36mfile:///Users/iaminawe/Sites/claude-code-flow/src/terminal/manager.ts[0m:[0m[33m51[0m:[0m[33m9[0m

[0m[1mTS2554 [0m[ERROR]: Expected 3 arguments, but got 1.
      const nativeManager = new TerminalManager({
[0m[31m                            ^[0m
    at [0m[36mfile:///Users/iaminawe/Sites/claude-code-flow/tests/unit/terminal/terminal-manager.test.ts[0m:[0m[33m117[0m:[0m[33m29[0m

    An argument for 'eventBus' was not provided.
        private eventBus: IEventBus,
    [0m[36m    ~~~~~~~~~~~~~~~~~~~~~~~~~~~[0m
        at [0m[36mfile:///Users/iaminawe/Sites/claude-code-flow/src/terminal/manager.ts[0m:[0m[33m36[0m:[0m[33m5[0m

[0m[1mTS2551 [0m[ERROR]: Property 'isInitialized' does not exist on type 'TerminalManager'. Did you mean 'initialize'?
      assertEquals(nativeManager.isInitialized(), true);
[0m[31m                                 ~~~~~~~~~~~~~[0m
    at [0m[36mfile:///Users/iaminawe/Sites/claude-code-flow/tests/unit/terminal/terminal-manager.test.ts[0m:[0m[33m125[0m:[0m[33m34[0m

    'initialize' is declared here.
      async initialize(): Promise<void> {
    [0m[36m        ~~~~~~~~~~[0m
        at [0m[36mfile:///Users/iaminawe/Sites/claude-code-flow/src/terminal/manager.ts[0m:[0m[33m51[0m:[0m[33m9[0m

[0m[1mTS2345 [0m[ERROR]: Argument of type '{ id: string; name: string; workingDirectory: string; environment: { TEST_VAR: string; }; }' is not assignable to parameter of type 'AgentProfile'.
  Type '{ id: string; name: string; workingDirectory: string; environment: { TEST_VAR: string; }; }' is missing the following properties from type 'AgentProfile': type, capabilities, systemPrompt, maxConcurrentTasks, priority
      const sessionId = await terminalManager.spawnTerminal(profile);
[0m[31m                                                            ~~~~~~~[0m
    at [0m[36mfile:///Users/iaminawe/Sites/claude-code-flow/tests/unit/terminal/terminal-manager.test.ts[0m:[0m[33m143[0m:[0m[33m61[0m

[0m[1mTS2554 [0m[ERROR]: Expected 1 arguments, but got 0.
      const sessionId = await terminalManager.spawnTerminal();
[0m[31m                                              ~~~~~~~~~~~~~[0m
    at [0m[36mfile:///Users/iaminawe/Sites/claude-code-flow/tests/unit/terminal/terminal-manager.test.ts[0m:[0m[33m151[0m:[0m[33m47[0m

    An argument for 'profile' was not provided.
      async spawnTerminal(profile: AgentProfile): Promise<string> {
    [0m[36m                      ~~~~~~~~~~~~~~~~~~~~~[0m
        at [0m[36mfile:///Users/iaminawe/Sites/claude-code-flow/src/terminal/manager.ts[0m:[0m[33m101[0m:[0m[33m23[0m

[0m[1mTS2554 [0m[ERROR]: Expected 1 arguments, but got 0.
      const sessionId = await terminalManager.spawnTerminal();
[0m[31m                                              ~~~~~~~~~~~~~[0m
    at [0m[36mfile:///Users/iaminawe/Sites/claude-code-flow/tests/unit/terminal/terminal-manager.test.ts[0m:[0m[33m163[0m:[0m[33m47[0m

    An argument for 'profile' was not provided.
      async spawnTerminal(profile: AgentProfile): Promise<string> {
    [0m[36m                      ~~~~~~~~~~~~~~~~~~~~~[0m
        at [0m[36mfile:///Users/iaminawe/Sites/claude-code-flow/src/terminal/manager.ts[0m:[0m[33m101[0m:[0m[33m23[0m

[0m[1mTS2554 [0m[ERROR]: Expected 3 arguments, but got 1.
      const limitedManager = new TerminalManager({
[0m[31m                             ^[0m
    at [0m[36mfile:///Users/iaminawe/Sites/claude-code-flow/tests/unit/terminal/terminal-manager.test.ts[0m:[0m[33m183[0m:[0m[33m30[0m

    An argument for 'eventBus' was not provided.
        private eventBus: IEventBus,
    [0m[36m    ~~~~~~~~~~~~~~~~~~~~~~~~~~~[0m
        at [0m[36mfile:///Users/iaminawe/Sites/claude-code-flow/src/terminal/manager.ts[0m:[0m[33m36[0m:[0m[33m5[0m

[0m[1mTS2554 [0m[ERROR]: Expected 1 arguments, but got 0.
        () => limitedManager.spawnTerminal(),
[0m[31m                             ~~~~~~~~~~~~~[0m
    at [0m[36mfile:///Users/iaminawe/Sites/claude-code-flow/tests/unit/terminal/terminal-manager.test.ts[0m:[0m[33m196[0m:[0m[33m30[0m

    An argument for 'profile' was not provided.
      async spawnTerminal(profile: AgentProfile): Promise<string> {
    [0m[36m                      ~~~~~~~~~~~~~~~~~~~~~[0m
        at [0m[36mfile:///Users/iaminawe/Sites/claude-code-flow/src/terminal/manager.ts[0m:[0m[33m101[0m:[0m[33m23[0m

[0m[1mTS2345 [0m[ERROR]: Argument of type '{ id: string; name: string; }' is not assignable to parameter of type 'AgentProfile'.
  Type '{ id: string; name: string; }' is missing the following properties from type 'AgentProfile': type, capabilities, systemPrompt, maxConcurrentTasks, priority
        terminalManager.spawnTerminal(profile)
[0m[31m                                      ~~~~~~~[0m
    at [0m[36mfile:///Users/iaminawe/Sites/claude-code-flow/tests/unit/terminal/terminal-manager.test.ts[0m:[0m[33m209[0m:[0m[33m39[0m

[0m[1mTS2554 [0m[ERROR]: Expected 1 arguments, but got 0.
      sessionId = await terminalManager.spawnTerminal();
[0m[31m                                        ~~~~~~~~~~~~~[0m
    at [0m[36mfile:///Users/iaminawe/Sites/claude-code-flow/tests/unit/terminal/terminal-manager.test.ts[0m:[0m[33m243[0m:[0m[33m41[0m

    An argument for 'profile' was not provided.
      async spawnTerminal(profile: AgentProfile): Promise<string> {
    [0m[36m                      ~~~~~~~~~~~~~~~~~~~~~[0m
        at [0m[36mfile:///Users/iaminawe/Sites/claude-code-flow/src/terminal/manager.ts[0m:[0m[33m101[0m:[0m[33m23[0m

[0m[1mTS2339 [0m[ERROR]: Property 'sendCommand' does not exist on type 'TerminalManager'.
      const result = await terminalManager.sendCommand(sessionId, command);
[0m[31m                                           ~~~~~~~~~~~[0m
    at [0m[36mfile:///Users/iaminawe/Sites/claude-code-flow/tests/unit/terminal/terminal-manager.test.ts[0m:[0m[33m253[0m:[0m[33m44[0m

[0m[1mTS2339 [0m[ERROR]: Property 'sendCommand' does not exist on type 'TerminalManager'.
      const result = await terminalManager.sendCommand(sessionId, command);
[0m[31m                                           ~~~~~~~~~~~[0m
    at [0m[36mfile:///Users/iaminawe/Sites/claude-code-flow/tests/unit/terminal/terminal-manager.test.ts[0m:[0m[33m264[0m:[0m[33m44[0m

[0m[1mTS2339 [0m[ERROR]: Property 'sendCommand' does not exist on type 'TerminalManager'.
        () => terminalManager.sendCommand(sessionId, 'slow-command'),
[0m[31m                              ~~~~~~~~~~~[0m
    at [0m[36mfile:///Users/iaminawe/Sites/claude-code-flow/tests/unit/terminal/terminal-manager.test.ts[0m:[0m[33m277[0m:[0m[33m31[0m

[0m[1mTS2339 [0m[ERROR]: Property 'sendCommand' does not exist on type 'TerminalManager'.
        terminalManager.sendCommand(sessionId, command)
[0m[31m                        ~~~~~~~~~~~[0m
    at [0m[36mfile:///Users/iaminawe/Sites/claude-code-flow/tests/unit/terminal/terminal-manager.test.ts[0m:[0m[33m287[0m:[0m[33m25[0m

[0m[1mTS2345 [0m[ERROR]: Argument of type '{ id: string; }' is not assignable to parameter of type 'AgentProfile'.
  Type '{ id: string; }' is missing the following properties from type 'AgentProfile': name, type, capabilities, systemPrompt, and 2 more.
        terminalManager.spawnTerminal({ id: 'agent-1' }),
[0m[31m                                      ~~~~~~~~~~~~~~~~~[0m
    at [0m[36mfile:///Users/iaminawe/Sites/claude-code-flow/tests/unit/terminal/terminal-manager.test.ts[0m:[0m[33m298[0m:[0m[33m39[0m

[0m[1mTS2345 [0m[ERROR]: Argument of type '{ id: string; }' is not assignable to parameter of type 'AgentProfile'.
  Type '{ id: string; }' is missing the following properties from type 'AgentProfile': name, type, capabilities, systemPrompt, and 2 more.
        terminalManager.spawnTerminal({ id: 'agent-2' }),
[0m[31m                                      ~~~~~~~~~~~~~~~~~[0m
    at [0m[36mfile:///Users/iaminawe/Sites/claude-code-flow/tests/unit/terminal/terminal-manager.test.ts[0m:[0m[33m299[0m:[0m[33m39[0m

[0m[1mTS2345 [0m[ERROR]: Argument of type '{ id: string; }' is not assignable to parameter of type 'AgentProfile'.
  Type '{ id: string; }' is missing the following properties from type 'AgentProfile': name, type, capabilities, systemPrompt, and 2 more.
        terminalManager.spawnTerminal({ id: 'agent-3' }),
[0m[31m                                      ~~~~~~~~~~~~~~~~~[0m
    at [0m[36mfile:///Users/iaminawe/Sites/claude-code-flow/tests/unit/terminal/terminal-manager.test.ts[0m:[0m[33m300[0m:[0m[33m39[0m

[0m[1mTS2339 [0m[ERROR]: Property 'sendCommand' does not exist on type 'TerminalManager'.
        terminalManager.sendCommand(sessionId, `echo "Session ${i}"`)
[0m[31m                        ~~~~~~~~~~~[0m
    at [0m[36mfile:///Users/iaminawe/Sites/claude-code-flow/tests/unit/terminal/terminal-manager.test.ts[0m:[0m[33m304[0m:[0m[33m25[0m

[0m[1mTS2339 [0m[ERROR]: Property 'sendCommand' does not exist on type 'TerminalManager'.
        () => terminalManager.sendCommand(sessionId, 'failing-command'),
[0m[31m                              ~~~~~~~~~~~[0m
    at [0m[36mfile:///Users/iaminawe/Sites/claude-code-flow/tests/unit/terminal/terminal-manager.test.ts[0m:[0m[33m319[0m:[0m[33m31[0m

[0m[1mTS2339 [0m[ERROR]: Property 'sendCommand' does not exist on type 'TerminalManager'.
          () => terminalManager.sendCommand(sessionId, command as any),
[0m[31m                                ~~~~~~~~~~~[0m
    at [0m[36mfile:///Users/iaminawe/Sites/claude-code-flow/tests/unit/terminal/terminal-manager.test.ts[0m:[0m[33m337[0m:[0m[33m33[0m

[0m[1mTS2345 [0m[ERROR]: Argument of type '{ id: string; name: string; }' is not assignable to parameter of type 'AgentProfile'.
  Type '{ id: string; name: string; }' is missing the following properties from type 'AgentProfile': type, capabilities, systemPrompt, maxConcurrentTasks, priority
        () => terminalManager.spawnTerminal({
[0m[31m                                            ^[0m
    at [0m[36mfile:///Users/iaminawe/Sites/claude-code-flow/tests/unit/terminal/terminal-manager.test.ts[0m:[0m[33m351[0m:[0m[33m45[0m

[0m[1mTS2554 [0m[ERROR]: Expected 1 arguments, but got 0.
      const sessionId = await terminalManager.spawnTerminal();
[0m[31m                                              ~~~~~~~~~~~~~[0m
    at [0m[36mfile:///Users/iaminawe/Sites/claude-code-flow/tests/unit/terminal/terminal-manager.test.ts[0m:[0m[33m365[0m:[0m[33m47[0m

    An argument for 'profile' was not provided.
      async spawnTerminal(profile: AgentProfile): Promise<string> {
    [0m[36m                      ~~~~~~~~~~~~~~~~~~~~~[0m
        at [0m[36mfile:///Users/iaminawe/Sites/claude-code-flow/src/terminal/manager.ts[0m:[0m[33m101[0m:[0m[33m23[0m

[0m[1mTS2339 [0m[ERROR]: Property 'sendCommand' does not exist on type 'TerminalManager'.
        () => terminalManager.sendCommand(sessionId, `echo "Test ${Date.now()}"`),
[0m[31m                              ~~~~~~~~~~~[0m
    at [0m[36mfile:///Users/iaminawe/Sites/claude-code-flow/tests/unit/terminal/terminal-manager.test.ts[0m:[0m[33m368[0m:[0m[33m31[0m

[0m[1mTS2554 [0m[ERROR]: Expected 1 arguments, but got 0.
          Array.from({ length: 100 }, () => terminalManager.spawnTerminal())
[0m[31m                                                            ~~~~~~~~~~~~~[0m
    at [0m[36mfile:///Users/iaminawe/Sites/claude-code-flow/tests/unit/terminal/terminal-manager.test.ts[0m:[0m[33m382[0m:[0m[33m61[0m

    An argument for 'profile' was not provided.
      async spawnTerminal(profile: AgentProfile): Promise<string> {
    [0m[36m                      ~~~~~~~~~~~~~~~~~~~~~[0m
        at [0m[36mfile:///Users/iaminawe/Sites/claude-code-flow/src/terminal/manager.ts[0m:[0m[33m101[0m:[0m[33m23[0m

[0m[1mTS2339 [0m[ERROR]: Property 'sendCommand' does not exist on type 'TerminalManager'.
            terminalManager.sendCommand(sessionId, 'echo "Memory test"')
[0m[31m                            ~~~~~~~~~~~[0m
    at [0m[36mfile:///Users/iaminawe/Sites/claude-code-flow/tests/unit/terminal/terminal-manager.test.ts[0m:[0m[33m388[0m:[0m[33m29[0m

[0m[1mTS2554 [0m[ERROR]: Expected 1 arguments, but got 0.
        Array.from({ length: 50 }, () => terminalManager.spawnTerminal())
[0m[31m                                                         ~~~~~~~~~~~~~[0m
    at [0m[36mfile:///Users/iaminawe/Sites/claude-code-flow/tests/unit/terminal/terminal-manager.test.ts[0m:[0m[33m404[0m:[0m[33m58[0m

    An argument for 'profile' was not provided.
      async spawnTerminal(profile: AgentProfile): Promise<string> {
    [0m[36m                      ~~~~~~~~~~~~~~~~~~~~~[0m
        at [0m[36mfile:///Users/iaminawe/Sites/claude-code-flow/src/terminal/manager.ts[0m:[0m[33m101[0m:[0m[33m23[0m

[0m[1mTS2339 [0m[ERROR]: Property 'sendCommand' does not exist on type 'TerminalManager'.
          return terminalManager.sendCommand(randomSessionId, 'echo "Under pressure"');
[0m[31m                                 ~~~~~~~~~~~[0m
    at [0m[36mfile:///Users/iaminawe/Sites/claude-code-flow/tests/unit/terminal/terminal-manager.test.ts[0m:[0m[33m410[0m:[0m[33m34[0m

[0m[1mTS2554 [0m[ERROR]: Expected 1 arguments, but got 0.
      const sessionId = await terminalManager.spawnTerminal();
[0m[31m                                              ~~~~~~~~~~~~~[0m
    at [0m[36mfile:///Users/iaminawe/Sites/claude-code-flow/tests/unit/terminal/terminal-manager.test.ts[0m:[0m[33m422[0m:[0m[33m47[0m

    An argument for 'profile' was not provided.
      async spawnTerminal(profile: AgentProfile): Promise<string> {
    [0m[36m                      ~~~~~~~~~~~~~~~~~~~~~[0m
        at [0m[36mfile:///Users/iaminawe/Sites/claude-code-flow/src/terminal/manager.ts[0m:[0m[33m101[0m:[0m[33m23[0m

[0m[1mTS2339 [0m[ERROR]: Property 'sendCommand' does not exist on type 'TerminalManager'.
        () => terminalManager.sendCommand(sessionId, `echo "Load test ${Date.now()}"`),
[0m[31m                              ~~~~~~~~~~~[0m
    at [0m[36mfile:///Users/iaminawe/Sites/claude-code-flow/tests/unit/terminal/terminal-manager.test.ts[0m:[0m[33m425[0m:[0m[33m31[0m

[0m[1mTS2554 [0m[ERROR]: Expected 1 arguments, but got 0.
        terminalManager.spawnTerminal(),
[0m[31m                        ~~~~~~~~~~~~~[0m
    at [0m[36mfile:///Users/iaminawe/Sites/claude-code-flow/tests/unit/terminal/terminal-manager.test.ts[0m:[0m[33m485[0m:[0m[33m25[0m

    An argument for 'profile' was not provided.
      async spawnTerminal(profile: AgentProfile): Promise<string> {
    [0m[36m                      ~~~~~~~~~~~~~~~~~~~~~[0m
        at [0m[36mfile:///Users/iaminawe/Sites/claude-code-flow/src/terminal/manager.ts[0m:[0m[33m101[0m:[0m[33m23[0m

[0m[1mTS2554 [0m[ERROR]: Expected 1 arguments, but got 0.
        terminalManager.spawnTerminal(),
[0m[31m                        ~~~~~~~~~~~~~[0m
    at [0m[36mfile:///Users/iaminawe/Sites/claude-code-flow/tests/unit/terminal/terminal-manager.test.ts[0m:[0m[33m486[0m:[0m[33m25[0m

    An argument for 'profile' was not provided.
      async spawnTerminal(profile: AgentProfile): Promise<string> {
    [0m[36m                      ~~~~~~~~~~~~~~~~~~~~~[0m
        at [0m[36mfile:///Users/iaminawe/Sites/claude-code-flow/src/terminal/manager.ts[0m:[0m[33m101[0m:[0m[33m23[0m

[0m[1mTS2554 [0m[ERROR]: Expected 1 arguments, but got 0.
        terminalManager.spawnTerminal(),
[0m[31m                        ~~~~~~~~~~~~~[0m
    at [0m[36mfile:///Users/iaminawe/Sites/claude-code-flow/tests/unit/terminal/terminal-manager.test.ts[0m:[0m[33m487[0m:[0m[33m25[0m

    An argument for 'profile' was not provided.
      async spawnTerminal(profile: AgentProfile): Promise<string> {
    [0m[36m                      ~~~~~~~~~~~~~~~~~~~~~[0m
        at [0m[36mfile:///Users/iaminawe/Sites/claude-code-flow/src/terminal/manager.ts[0m:[0m[33m101[0m:[0m[33m23[0m

[0m[1mTS2339 [0m[ERROR]: Property 'sendCommand' does not exist on type 'TerminalManager'.
          terminalManager.sendCommand(sessionId, 'echo "Metrics test"')
[0m[31m                          ~~~~~~~~~~~[0m
    at [0m[36mfile:///Users/iaminawe/Sites/claude-code-flow/tests/unit/terminal/terminal-manager.test.ts[0m:[0m[33m493[0m:[0m[33m27[0m

[0m[1mTS2554 [0m[ERROR]: Expected 1 arguments, but got 0.
        () => terminalManager.spawnTerminal(),
[0m[31m                              ~~~~~~~~~~~~~[0m
    at [0m[36mfile:///Users/iaminawe/Sites/claude-code-flow/tests/unit/terminal/terminal-manager.test.ts[0m:[0m[33m516[0m:[0m[33m31[0m

    An argument for 'profile' was not provided.
      async spawnTerminal(profile: AgentProfile): Promise<string> {
    [0m[36m                      ~~~~~~~~~~~~~~~~~~~~~[0m
        at [0m[36mfile:///Users/iaminawe/Sites/claude-code-flow/src/terminal/manager.ts[0m:[0m[33m101[0m:[0m[33m23[0m

[0m[1mTS2339 [0m[ERROR]: Property 'sendCommand' does not exist on type 'TerminalManager'.
          () => terminalManager.sendCommand(sessionId as any, 'echo test'),
[0m[31m                                ~~~~~~~~~~~[0m
    at [0m[36mfile:///Users/iaminawe/Sites/claude-code-flow/tests/unit/terminal/terminal-manager.test.ts[0m:[0m[33m527[0m:[0m[33m33[0m

[0m[1mTS2379 [0m[ERROR]: Argument of type '{ id: string; name: string; workingDirectory?: never; } | { id: string; name: string; workingDirectory: string; }' is not assignable to parameter of type 'AgentProfile' with 'exactOptionalPropertyTypes: true'. Consider adding 'undefined' to the types of the target's properties.
  Type '{ id: string; name: string; workingDirectory?: never; }' is missing the following properties from type 'AgentProfile': type, capabilities, systemPrompt, maxConcurrentTasks, priority
          const sessionId = await terminalManager.spawnTerminal(profile);
[0m[31m                                                                ~~~~~~~[0m
    at [0m[36mfile:///Users/iaminawe/Sites/claude-code-flow/tests/unit/terminal/terminal-manager.test.ts[0m:[0m[33m545[0m:[0m[33m65[0m

[0m[1mTS2554 [0m[ERROR]: Expected 1 arguments, but got 0.
        terminalManager.spawnTerminal().catch(error => error)
[0m[31m                        ~~~~~~~~~~~~~[0m
    at [0m[36mfile:///Users/iaminawe/Sites/claude-code-flow/tests/unit/terminal/terminal-manager.test.ts[0m:[0m[33m565[0m:[0m[33m25[0m

    An argument for 'profile' was not provided.
      async spawnTerminal(profile: AgentProfile): Promise<string> {
    [0m[36m                      ~~~~~~~~~~~~~~~~~~~~~[0m
        at [0m[36mfile:///Users/iaminawe/Sites/claude-code-flow/src/terminal/manager.ts[0m:[0m[33m101[0m:[0m[33m23[0m

[0m[1mTS2554 [0m[ERROR]: Expected 1 arguments, but got 0.
        () => terminalManager.spawnTerminal(),
[0m[31m                              ~~~~~~~~~~~~~[0m
    at [0m[36mfile:///Users/iaminawe/Sites/claude-code-flow/tests/unit/terminal/terminal-manager.test.ts[0m:[0m[33m586[0m:[0m[33m31[0m

    An argument for 'profile' was not provided.
      async spawnTerminal(profile: AgentProfile): Promise<string> {
    [0m[36m                      ~~~~~~~~~~~~~~~~~~~~~[0m
        at [0m[36mfile:///Users/iaminawe/Sites/claude-code-flow/src/terminal/manager.ts[0m:[0m[33m101[0m:[0m[33m23[0m

[0m[1mTS2554 [0m[ERROR]: Expected 1 arguments, but got 0.
      const sessionId = await terminalManager.spawnTerminal();
[0m[31m                                              ~~~~~~~~~~~~~[0m
    at [0m[36mfile:///Users/iaminawe/Sites/claude-code-flow/tests/unit/terminal/terminal-manager.test.ts[0m:[0m[33m603[0m:[0m[33m47[0m

    An argument for 'profile' was not provided.
      async spawnTerminal(profile: AgentProfile): Promise<string> {
    [0m[36m                      ~~~~~~~~~~~~~~~~~~~~~[0m
        at [0m[36mfile:///Users/iaminawe/Sites/claude-code-flow/src/terminal/manager.ts[0m:[0m[33m101[0m:[0m[33m23[0m

[0m[1mTS2339 [0m[ERROR]: Property 'sendCommand' does not exist on type 'TerminalManager'.
        const result = await terminalManager.sendCommand(sessionId, 'test-command');
[0m[31m                                             ~~~~~~~~~~~[0m
    at [0m[36mfile:///Users/iaminawe/Sites/claude-code-flow/tests/unit/terminal/terminal-manager.test.ts[0m:[0m[33m607[0m:[0m[33m46[0m

[0m[1mTS18046 [0m[ERROR]: 'error' is of type 'unknown'.
        assertEquals(error.message, 'Adapter temporarily unavailable');
[0m[31m                     ~~~~~[0m
    at [0m[36mfile:///Users/iaminawe/Sites/claude-code-flow/tests/unit/terminal/terminal-manager.test.ts[0m:[0m[33m612[0m:[0m[33m22[0m

[0m[1mTS2554 [0m[ERROR]: Expected 1 arguments, but got 0.
        terminalManager.spawnTerminal(),
[0m[31m                        ~~~~~~~~~~~~~[0m
    at [0m[36mfile:///Users/iaminawe/Sites/claude-code-flow/tests/unit/terminal/terminal-manager.test.ts[0m:[0m[33m623[0m:[0m[33m25[0m

    An argument for 'profile' was not provided.
      async spawnTerminal(profile: AgentProfile): Promise<string> {
    [0m[36m                      ~~~~~~~~~~~~~~~~~~~~~[0m
        at [0m[36mfile:///Users/iaminawe/Sites/claude-code-flow/src/terminal/manager.ts[0m:[0m[33m101[0m:[0m[33m23[0m

[0m[1mTS2554 [0m[ERROR]: Expected 1 arguments, but got 0.
        terminalManager.spawnTerminal(),
[0m[31m                        ~~~~~~~~~~~~~[0m
    at [0m[36mfile:///Users/iaminawe/Sites/claude-code-flow/tests/unit/terminal/terminal-manager.test.ts[0m:[0m[33m624[0m:[0m[33m25[0m

    An argument for 'profile' was not provided.
      async spawnTerminal(profile: AgentProfile): Promise<string> {
    [0m[36m                      ~~~~~~~~~~~~~~~~~~~~~[0m
        at [0m[36mfile:///Users/iaminawe/Sites/claude-code-flow/src/terminal/manager.ts[0m:[0m[33m101[0m:[0m[33m23[0m

[0m[1mTS2551 [0m[ERROR]: Property 'isInitialized' does not exist on type 'TerminalManager'. Did you mean 'initialize'?
      assertEquals(terminalManager.isInitialized(), false);
[0m[31m                                   ~~~~~~~~~~~~~[0m
    at [0m[36mfile:///Users/iaminawe/Sites/claude-code-flow/tests/unit/terminal/terminal-manager.test.ts[0m:[0m[33m630[0m:[0m[33m36[0m

    'initialize' is declared here.
      async initialize(): Promise<void> {
    [0m[36m        ~~~~~~~~~~[0m
        at [0m[36mfile:///Users/iaminawe/Sites/claude-code-flow/src/terminal/manager.ts[0m:[0m[33m51[0m:[0m[33m9[0m

[0m[1mTS2554 [0m[ERROR]: Expected 1 arguments, but got 0.
      const sessionId = await terminalManager.spawnTerminal();
[0m[31m                                              ~~~~~~~~~~~~~[0m
    at [0m[36mfile:///Users/iaminawe/Sites/claude-code-flow/tests/unit/terminal/terminal-manager.test.ts[0m:[0m[33m636[0m:[0m[33m47[0m

    An argument for 'profile' was not provided.
      async spawnTerminal(profile: AgentProfile): Promise<string> {
    [0m[36m                      ~~~~~~~~~~~~~~~~~~~~~[0m
        at [0m[36mfile:///Users/iaminawe/Sites/claude-code-flow/src/terminal/manager.ts[0m:[0m[33m101[0m:[0m[33m23[0m

[0m[1mTS2339 [0m[ERROR]: Property 'sendCommand' does not exist on type 'TerminalManager'.
      const commandPromise = terminalManager.sendCommand(sessionId, 'long-running-command');
[0m[31m                                             ~~~~~~~~~~~[0m
    at [0m[36mfile:///Users/iaminawe/Sites/claude-code-flow/tests/unit/terminal/terminal-manager.test.ts[0m:[0m[33m639[0m:[0m[33m46[0m

[0m[1mTS2551 [0m[ERROR]: Property 'isInitialized' does not exist on type 'TerminalManager'. Did you mean 'initialize'?
      assertEquals(terminalManager.isInitialized(), false);
[0m[31m                                   ~~~~~~~~~~~~~[0m
    at [0m[36mfile:///Users/iaminawe/Sites/claude-code-flow/tests/unit/terminal/terminal-manager.test.ts[0m:[0m[33m647[0m:[0m[33m36[0m

    'initialize' is declared here.
      async initialize(): Promise<void> {
    [0m[36m        ~~~~~~~~~~[0m
        at [0m[36mfile:///Users/iaminawe/Sites/claude-code-flow/src/terminal/manager.ts[0m:[0m[33m51[0m:[0m[33m9[0m

[0m[1mTS2551 [0m[ERROR]: Property 'isInitialized' does not exist on type 'TerminalManager'. Did you mean 'initialize'?
      assertEquals(terminalManager.isInitialized(), false);
[0m[31m                                   ~~~~~~~~~~~~~[0m
    at [0m[36mfile:///Users/iaminawe/Sites/claude-code-flow/tests/unit/terminal/terminal-manager.test.ts[0m:[0m[33m673[0m:[0m[33m36[0m

    'initialize' is declared here.
      async initialize(): Promise<void> {
    [0m[36m        ~~~~~~~~~~[0m
        at [0m[36mfile:///Users/iaminawe/Sites/claude-code-flow/src/terminal/manager.ts[0m:[0m[33m51[0m:[0m[33m9[0m

[0m[1mTS2554 [0m[ERROR]: Expected 1 arguments, but got 0.
        () => terminalManager.spawnTerminal(),
[0m[31m                              ~~~~~~~~~~~~~[0m
    at [0m[36mfile:///Users/iaminawe/Sites/claude-code-flow/tests/unit/terminal/terminal-manager.test.ts[0m:[0m[33m681[0m:[0m[33m31[0m

    An argument for 'profile' was not provided.
      async spawnTerminal(profile: AgentProfile): Promise<string> {
    [0m[36m                      ~~~~~~~~~~~~~~~~~~~~~[0m
        at [0m[36mfile:///Users/iaminawe/Sites/claude-code-flow/src/terminal/manager.ts[0m:[0m[33m101[0m:[0m[33m23[0m

[0m[1mTS2339 [0m[ERROR]: Property 'sendCommand' does not exist on type 'TerminalManager'.
        () => terminalManager.sendCommand('session-id', 'echo test'),
[0m[31m                              ~~~~~~~~~~~[0m
    at [0m[36mfile:///Users/iaminawe/Sites/claude-code-flow/tests/unit/terminal/terminal-manager.test.ts[0m:[0m[33m687[0m:[0m[33m31[0m

[0m[1mTS2769 [0m[ERROR]: No overload matches this call.
  Overload 1 of 4, '(iterable?: Iterable<readonly [string, number]> | null | undefined): Map<string, number>', gave the following error.
    Argument of type '([string, number] | [string, { c: number; }])[]' is not assignable to parameter of type 'Iterable<readonly [string, number]>'.
      The types returned by '[Symbol.iterator]().next(...)' are incompatible between these types.
        Type 'IteratorResult<[string, number] | [string, { c: number; }], undefined>' is not assignable to type 'IteratorResult<readonly [string, number], any>' with 'exactOptionalPropertyTypes: true'. Consider adding 'undefined' to the types of the target's properties.
          Type 'IteratorYieldResult<[string, number] | [string, { c: number; }]>' is not assignable to type 'IteratorResult<readonly [string, number], any>' with 'exactOptionalPropertyTypes: true'. Consider adding 'undefined' to the types of the target's properties.
            Type 'IteratorYieldResult<[string, number] | [string, { c: number; }]>' is not assignable to type 'IteratorYieldResult<readonly [string, number]>' with 'exactOptionalPropertyTypes: true'. Consider adding 'undefined' to the types of the target's properties.
              Type '[string, number] | [string, { c: number; }]' is not assignable to type 'readonly [string, number]'.
                Type '[string, { c: number; }]' is not assignable to type 'readonly [string, number]'.
                  Type at position 1 in source is not compatible with type at position 1 in target.
                    Type '{ c: number; }' is not assignable to type 'number'.
  Overload 2 of 4, '(entries?: readonly (readonly [string, number])[] | null | undefined): Map<string, number>', gave the following error.
    Type '{ c: number; }' is not assignable to type 'number'.
      const original = new Map([['a', 1], ['b', { c: 2 }]]);
[0m[31m                           ~~~[0m
<<<<<<< HEAD
    at [0m[36mfile:///workspaces/claude-code-flow/tests/unit/utils/helpers.test.ts[0m:[0m[33m293[0m:[0m[33m28[0m

[0m[1mTS2379 [0m[ERROR]: Argument of type '{ suffix: string; dir: string | undefined; }' is not assignable to parameter of type 'MakeTempOptions' with 'exactOptionalPropertyTypes: true'. Consider adding 'undefined' to the types of the target's properties.
  Types of property 'dir' are incompatible.
    Type 'string | undefined' is not assignable to type 'string'.
      Type 'undefined' is not assignable to type 'string'.
    const tempFile = await Deno.makeTempFile({ suffix, dir });
[0m[31m                                             ~~~~~~~~~~~~~~~[0m
    at [0m[36mfile:///workspaces/claude-code-flow/tests/utils/test-utils.ts[0m:[0m[33m423[0m:[0m[33m46[0m

[0m[1mTS2344 [0m[ERROR]: Type 'K' does not satisfy the constraint 'unknown[]'.
  Type 'keyof T' is not assignable to type 'unknown[]'.
    Type 'string | number | symbol' is not assignable to type 'unknown[]'.
      Type 'string' is not assignable to type 'unknown[]'.
  ): T & { [K in keyof T]: T[K] extends (...args: any[]) => any ? Spy<T, K> : T[K] } {
[0m[31m                                                                         ^[0m
    at [0m[36mfile:///workspaces/claude-code-flow/tests/utils/test-utils.ts[0m:[0m[33m479[0m:[0m[33m74[0m

[0m[1mTS2862 [0m[ERROR]: Type 'T & Partial<T>' is generic and can only be indexed for reading.
        mock[key] = stub(mock, key as keyof T, value);
[0m[31m        ~~~~~~~~~[0m
    at [0m[36mfile:///workspaces/claude-code-flow/tests/utils/test-utils.ts[0m:[0m[33m484[0m:[0m[33m9[0m

[0m[1mTS7053 [0m[ERROR]: Element implicitly has an 'any' type because expression of type '"method"' can't be used to index type '{}'.
  Property 'method' does not exist on type '{}'.
      obj[methodName] = implementation;
[0m[31m      ~~~~~~~~~~~~~~~[0m
    at [0m[36mfile:///workspaces/claude-code-flow/tests/utils/test-utils.ts[0m:[0m[33m501[0m:[0m[33m7[0m

[0m[1mTS7053 [0m[ERROR]: Element implicitly has an 'any' type because expression of type '"method"' can't be used to index type '{}'.
  Property 'method' does not exist on type '{}'.
      obj[methodName] = () => {};
[0m[31m      ~~~~~~~~~~~~~~~[0m
    at [0m[36mfile:///workspaces/claude-code-flow/tests/utils/test-utils.ts[0m:[0m[33m503[0m:[0m[33m7[0m

[0m[1mTS2345 [0m[ERROR]: Argument of type '"method"' is not assignable to parameter of type 'never'.
    return stub(obj, methodName) as any;
[0m[31m                     ~~~~~~~~~~[0m
    at [0m[36mfile:///workspaces/claude-code-flow/tests/utils/test-utils.ts[0m:[0m[33m506[0m:[0m[33m22[0m

[0m[1mTS2322 [0m[ERROR]: Type 'Stub<T, GetParametersFromProp<T, keyof T>, GetReturnFromProp<T, keyof T>>' is not assignable to type 'T[keyof T]'.
  'Stub<T, GetParametersFromProp<T, keyof T>, GetReturnFromProp<T, keyof T>>' is assignable to the constraint of type 'T[keyof T]', but 'T[keyof T]' could be instantiated with a different subtype of constraint 'any'.
        mock[method] = stub(mock, method, () => {
[0m[31m        ~~~~~~~~~~~~[0m
    at [0m[36mfile:///workspaces/claude-code-flow/tests/utils/test-utils.ts[0m:[0m[33m521[0m:[0m[33m9[0m

[0m[1mTS18046 [0m[ERROR]: 'error' is of type 'unknown'.
          `Expected error of type ${ErrorClass.name}, but got ${error.constructor.name}`
[0m[31m                                                                ~~~~~[0m
    at [0m[36mfile:///workspaces/claude-code-flow/tests/utils/test-utils.ts[0m:[0m[33m626[0m:[0m[33m65[0m

[0m[1mTS18046 [0m[ERROR]: 'error' is of type 'unknown'.
      if (msgIncludes && !error.message.includes(msgIncludes)) {
[0m[31m                          ~~~~~[0m
    at [0m[36mfile:///workspaces/claude-code-flow/tests/utils/test-utils.ts[0m:[0m[33m630[0m:[0m[33m27[0m

[0m[1mTS18046 [0m[ERROR]: 'error' is of type 'unknown'.
          `Expected error message to include "${msgIncludes}", but got: ${error.message}`
[0m[31m                                                                          ~~~~~[0m
    at [0m[36mfile:///workspaces/claude-code-flow/tests/utils/test-utils.ts[0m:[0m[33m632[0m:[0m[33m75[0m

Found 344 errors.
=======
    at [0m[36mfile:///Users/iaminawe/Sites/claude-code-flow/tests/unit/utils/helpers.test.ts[0m:[0m[33m292[0m:[0m[33m28[0m

Found 249 errors.
>>>>>>> 7fa8ad97

[0m[1m[31merror[0m: Type checking failed.

  [33minfo:[39m The program failed type-checking, but it still might work correctly.
  [36mhint:[39m Re-run with [4m--no-check[24m to skip type-checking.<|MERGE_RESOLUTION|>--- conflicted
+++ resolved
@@ -1,378 +1,3 @@
-<<<<<<< HEAD
-[0m[32mCheck[0m file:///workspaces/claude-code-flow/tests/unit/cli/cli-commands.test.ts
-[0m[32mCheck[0m file:///workspaces/claude-code-flow/tests/unit/cli/commands/init/init-command.test.ts
-[0m[32mCheck[0m file:///workspaces/claude-code-flow/tests/unit/cli/commands/init/rollback.test.ts
-[0m[32mCheck[0m file:///workspaces/claude-code-flow/tests/unit/cli/commands/init/sparc-structure.test.ts
-[0m[32mCheck[0m file:///workspaces/claude-code-flow/tests/unit/cli/commands/init/templates.test.ts
-[0m[32mCheck[0m file:///workspaces/claude-code-flow/tests/unit/cli/commands/init/validation.test.ts
-[0m[32mCheck[0m file:///workspaces/claude-code-flow/tests/unit/cli/start/process-manager.test.ts
-[0m[32mCheck[0m file:///workspaces/claude-code-flow/tests/unit/cli/start/process-ui.test.ts
-[0m[32mCheck[0m file:///workspaces/claude-code-flow/tests/unit/cli/start/system-monitor.test.ts
-[0m[32mCheck[0m file:///workspaces/claude-code-flow/tests/unit/coordination/coordination-system.test.ts
-[0m[32mCheck[0m file:///workspaces/claude-code-flow/tests/unit/coordination/coordination.test.ts
-[0m[32mCheck[0m file:///workspaces/claude-code-flow/tests/unit/core/config.test.ts
-[0m[32mCheck[0m file:///workspaces/claude-code-flow/tests/unit/core/enhanced-event-bus.test.ts
-[0m[32mCheck[0m file:///workspaces/claude-code-flow/tests/unit/core/enhanced-orchestrator.test.ts
-[0m[32mCheck[0m file:///workspaces/claude-code-flow/tests/unit/core/event-bus.test.ts
-[0m[32mCheck[0m file:///workspaces/claude-code-flow/tests/unit/core/logger.test.ts
-[0m[32mCheck[0m file:///workspaces/claude-code-flow/tests/unit/core/orchestrator.test.ts
-[0m[32mCheck[0m file:///workspaces/claude-code-flow/tests/unit/example.test.ts
-[0m[32mCheck[0m file:///workspaces/claude-code-flow/tests/unit/incremental-updates.test.ts
-[0m[32mCheck[0m file:///workspaces/claude-code-flow/tests/unit/mcp/mcp-interface.test.ts
-[0m[32mCheck[0m file:///workspaces/claude-code-flow/tests/unit/mcp/server.test.ts
-[0m[32mCheck[0m file:///workspaces/claude-code-flow/tests/unit/mcp/tools.test.ts
-[0m[32mCheck[0m file:///workspaces/claude-code-flow/tests/unit/memory/memory-backends.test.ts
-[0m[32mCheck[0m file:///workspaces/claude-code-flow/tests/unit/simple-example.test.ts
-[0m[32mCheck[0m file:///workspaces/claude-code-flow/tests/unit/terminal/terminal-manager.test.ts
-[0m[32mCheck[0m file:///workspaces/claude-code-flow/tests/unit/utils/helpers.test.ts
-[0m[1mTS2307 [0m[ERROR]: Cannot find module 'file:///workspaces/claude-code-flow/src/memory/backend.ts'.
-    at [0m[36mfile:///workspaces/claude-code-flow/tests/unit/incremental-updates.test.ts[0m:[0m[33m10[0m:[0m[33m38[0m
-
-[0m[1mTS18046 [0m[ERROR]: 'data' is of type 'unknown'.
-      this.updateResourceUsage(data.resourceId, data.usage);
-[0m[31m                               ~~~~[0m
-    at [0m[36mfile:///workspaces/claude-code-flow/src/resources/resource-manager.ts[0m:[0m[33m389[0m:[0m[33m32[0m
-
-[0m[1mTS18046 [0m[ERROR]: 'data' is of type 'unknown'.
-      this.updateResourceUsage(data.resourceId, data.usage);
-[0m[31m                                                ~~~~[0m
-    at [0m[36mfile:///workspaces/claude-code-flow/src/resources/resource-manager.ts[0m:[0m[33m389[0m:[0m[33m49[0m
-
-[0m[1mTS2345 [0m[ERROR]: Argument of type 'Timeout' is not assignable to parameter of type 'number'.
-    if (this.monitoringInterval) clearInterval(this.monitoringInterval);
-[0m[31m                                               ~~~~~~~~~~~~~~~~~~~~~~~[0m
-    at [0m[36mfile:///workspaces/claude-code-flow/src/resources/resource-manager.ts[0m:[0m[33m434[0m:[0m[33m48[0m
-
-[0m[1mTS2345 [0m[ERROR]: Argument of type 'Timeout' is not assignable to parameter of type 'number'.
-    if (this.cleanupInterval) clearInterval(this.cleanupInterval);
-[0m[31m                                            ~~~~~~~~~~~~~~~~~~~~[0m
-    at [0m[36mfile:///workspaces/claude-code-flow/src/resources/resource-manager.ts[0m:[0m[33m435[0m:[0m[33m45[0m
-
-[0m[1mTS2345 [0m[ERROR]: Argument of type 'Timeout' is not assignable to parameter of type 'number'.
-    if (this.scalingInterval) clearInterval(this.scalingInterval);
-[0m[31m                                            ~~~~~~~~~~~~~~~~~~~~[0m
-    at [0m[36mfile:///workspaces/claude-code-flow/src/resources/resource-manager.ts[0m:[0m[33m436[0m:[0m[33m45[0m
-
-[0m[1mTS2375 [0m[ERROR]: Type '{ id: string; resourceId: string; agentId: AgentId; taskId: TaskId | undefined; requirements: ResourceRequirements; status: "pending"; priority: ResourcePriority; createdAt: Date; expiresAt: Date; metadata: { ...; }; }' is not assignable to type 'ResourceReservation' with 'exactOptionalPropertyTypes: true'. Consider adding 'undefined' to the types of the target's properties.
-  Types of property 'taskId' are incompatible.
-    Type 'TaskId | undefined' is not assignable to type 'TaskId'.
-      Type 'undefined' is not assignable to type 'TaskId'.
-    const reservation: ResourceReservation = {
-[0m[31m          ~~~~~~~~~~~[0m
-    at [0m[36mfile:///workspaces/claude-code-flow/src/resources/resource-manager.ts[0m:[0m[33m534[0m:[0m[33m11[0m
-
-[0m[1mTS2375 [0m[ERROR]: Type '{ id: string; reservationId: string; resourceId: string; agentId: AgentId; taskId: TaskId | undefined; allocated: ResourceLimits; actualUsage: ResourceUsage; efficiency: number; startTime: Date; status: "active"; qosViolations: never[]; }' is not assignable to type 'ResourceAllocation' with 'exactOptionalPropertyTypes: true'. Consider adding 'undefined' to the types of the target's properties.
-  Types of property 'taskId' are incompatible.
-    Type 'TaskId | undefined' is not assignable to type 'TaskId'.
-      Type 'undefined' is not assignable to type 'TaskId'.
-    const allocation: ResourceAllocation = {
-[0m[31m          ~~~~~~~~~~[0m
-    at [0m[36mfile:///workspaces/claude-code-flow/src/resources/resource-manager.ts[0m:[0m[33m615[0m:[0m[33m11[0m
-
-[0m[1mTS2322 [0m[ERROR]: Type 'number' is not assignable to type 'Timeout'.
-    this.monitoringInterval = setInterval(() => {
-[0m[31m    ~~~~~~~~~~~~~~~~~~~~~~~[0m
-    at [0m[36mfile:///workspaces/claude-code-flow/src/resources/resource-manager.ts[0m:[0m[33m1086[0m:[0m[33m5[0m
-
-[0m[1mTS2322 [0m[ERROR]: Type 'number' is not assignable to type 'Timeout'.
-    this.cleanupInterval = setInterval(() => {
-[0m[31m    ~~~~~~~~~~~~~~~~~~~~[0m
-    at [0m[36mfile:///workspaces/claude-code-flow/src/resources/resource-manager.ts[0m:[0m[33m1096[0m:[0m[33m5[0m
-
-[0m[1mTS2322 [0m[ERROR]: Type 'number' is not assignable to type 'Timeout'.
-    this.scalingInterval = setInterval(() => {
-[0m[31m    ~~~~~~~~~~~~~~~~~~~~[0m
-    at [0m[36mfile:///workspaces/claude-code-flow/src/resources/resource-manager.ts[0m:[0m[33m1106[0m:[0m[33m5[0m
-
-[0m[1mTS2375 [0m[ERROR]: Type '{ id: string; key: string; value: any; type: MemoryType; tags: string[]; owner: AgentId; accessLevel: AccessLevel; createdAt: Date; updatedAt: Date; expiresAt: Date | undefined; version: number; references: never[]; dependencies: never[]; }' is not assignable to type 'MemoryEntry' with 'exactOptionalPropertyTypes: true'. Consider adding 'undefined' to the types of the target's properties.
-  Types of property 'expiresAt' are incompatible.
-    Type 'Date | undefined' is not assignable to type 'Date'.
-      Type 'undefined' is not assignable to type 'Date'.
-    const entry: MemoryEntry = {
-[0m[31m          ~~~~~[0m
-    at [0m[36mfile:///workspaces/claude-code-flow/src/swarm/memory.ts[0m:[0m[33m246[0m:[0m[33m11[0m
-
-[0m[1mTS2375 [0m[ERROR]: Type '{ id: string; owner: AgentId; accessLevel: AccessLevel; createdAt: Date; updatedAt: Date; expiresAt: Date | undefined; references: string[]; key: string; ... 5 more ...; dependencies: string[]; }' is not assignable to type 'MemoryEntry' with 'exactOptionalPropertyTypes: true'. Consider adding 'undefined' to the types of the target's properties.
-  Types of property 'expiresAt' are incompatible.
-    Type 'Date | undefined' is not assignable to type 'Date'.
-      Type 'undefined' is not assignable to type 'Date'.
-    const sharedEntry: MemoryEntry = {
-[0m[31m          ~~~~~~~~~~~[0m
-    at [0m[36mfile:///workspaces/claude-code-flow/src/swarm/memory.ts[0m:[0m[33m564[0m:[0m[33m11[0m
-
-[0m[1mTS2379 [0m[ERROR]: Argument of type '{ sharer: AgentId | undefined; partition?: string; broadcaster?: AgentId; accessLevel?: AccessLevel; }' is not assignable to parameter of type 'Partial<{ partition: string; sharer: AgentId; accessLevel: AccessLevel; expiresAt: Date; }>' with 'exactOptionalPropertyTypes: true'. Consider adding 'undefined' to the types of the target's properties.
-  Types of property 'sharer' are incompatible.
-    Type 'AgentId | undefined' is not assignable to type 'AgentId'.
-      Type 'undefined' is not assignable to type 'AgentId'.
-        const sharedId = await this.shareMemory(key, targetAgent, {
-[0m[31m                                                                  ^[0m
-    at [0m[36mfile:///workspaces/claude-code-flow/src/swarm/memory.ts[0m:[0m[33m616[0m:[0m[33m67[0m
-
-[0m[1mTS18046 [0m[ERROR]: 'error' is of type 'unknown'.
-          error: error.message
-[0m[31m                 ~~~~~[0m
-    at [0m[36mfile:///workspaces/claude-code-flow/src/swarm/memory.ts[0m:[0m[33m625[0m:[0m[33m18[0m
-
-[0m[1mTS2375 [0m[ERROR]: Type '{ id: string; name: string; type: MemoryType; entries: never[]; maxSize: number; ttl: number | undefined; readOnly: boolean; shared: true; indexed: boolean; compressed: boolean; }' is not assignable to type 'MemoryPartition' with 'exactOptionalPropertyTypes: true'. Consider adding 'undefined' to the types of the target's properties.
-  Types of property 'ttl' are incompatible.
-    Type 'number | undefined' is not assignable to type 'number'.
-      Type 'undefined' is not assignable to type 'number'.
-    const partition: MemoryPartition = {
-[0m[31m          ~~~~~~~~~[0m
-    at [0m[36mfile:///workspaces/claude-code-flow/src/swarm/memory.ts[0m:[0m[33m686[0m:[0m[33m11[0m
-
-[0m[1mTS7053 [0m[ERROR]: Element implicitly has an 'any' type because expression of type 'string' can't be used to index type 'Record<MemoryType, number>'.
-  No index signature with a parameter of type 'string' was found on type 'Record<MemoryType, number>'.
-      entriesByType[entry.type]++;
-[0m[31m      ~~~~~~~~~~~~~~~~~~~~~~~~~[0m
-    at [0m[36mfile:///workspaces/claude-code-flow/src/swarm/memory.ts[0m:[0m[33m862[0m:[0m[33m7[0m
-
-[0m[1mTS2322 [0m[ERROR]: Type 'number' is not assignable to type 'Timeout'.
-      this.syncTimer = setInterval(() => {
-[0m[31m      ~~~~~~~~~~~~~~[0m
-    at [0m[36mfile:///workspaces/claude-code-flow/src/swarm/memory.ts[0m:[0m[33m1206[0m:[0m[33m7[0m
-
-[0m[1mTS2322 [0m[ERROR]: Type 'number' is not assignable to type 'Timeout'.
-      this.backupTimer = setInterval(() => {
-[0m[31m      ~~~~~~~~~~~~~~~~[0m
-    at [0m[36mfile:///workspaces/claude-code-flow/src/swarm/memory.ts[0m:[0m[33m1213[0m:[0m[33m7[0m
-
-[0m[1mTS2322 [0m[ERROR]: Type 'number' is not assignable to type 'Timeout'.
-    this.cleanupTimer = setInterval(() => {
-[0m[31m    ~~~~~~~~~~~~~~~~~[0m
-    at [0m[36mfile:///workspaces/claude-code-flow/src/swarm/memory.ts[0m:[0m[33m1221[0m:[0m[33m5[0m
-
-[0m[1mTS2345 [0m[ERROR]: Argument of type 'Timeout' is not assignable to parameter of type 'number'.
-      clearInterval(this.syncTimer);
-[0m[31m                    ~~~~~~~~~~~~~~[0m
-    at [0m[36mfile:///workspaces/claude-code-flow/src/swarm/memory.ts[0m:[0m[33m1228[0m:[0m[33m21[0m
-
-[0m[1mTS2412 [0m[ERROR]: Type 'undefined' is not assignable to type 'Timeout' with 'exactOptionalPropertyTypes: true'. Consider adding 'undefined' to the type of the target.
-      this.syncTimer = undefined;
-[0m[31m      ~~~~~~~~~~~~~~[0m
-    at [0m[36mfile:///workspaces/claude-code-flow/src/swarm/memory.ts[0m:[0m[33m1229[0m:[0m[33m7[0m
-
-[0m[1mTS2345 [0m[ERROR]: Argument of type 'Timeout' is not assignable to parameter of type 'number'.
-      clearInterval(this.backupTimer);
-[0m[31m                    ~~~~~~~~~~~~~~~~[0m
-    at [0m[36mfile:///workspaces/claude-code-flow/src/swarm/memory.ts[0m:[0m[33m1233[0m:[0m[33m21[0m
-
-[0m[1mTS2412 [0m[ERROR]: Type 'undefined' is not assignable to type 'Timeout' with 'exactOptionalPropertyTypes: true'. Consider adding 'undefined' to the type of the target.
-      this.backupTimer = undefined;
-[0m[31m      ~~~~~~~~~~~~~~~~[0m
-    at [0m[36mfile:///workspaces/claude-code-flow/src/swarm/memory.ts[0m:[0m[33m1234[0m:[0m[33m7[0m
-
-[0m[1mTS2345 [0m[ERROR]: Argument of type 'Timeout' is not assignable to parameter of type 'number'.
-      clearInterval(this.cleanupTimer);
-[0m[31m                    ~~~~~~~~~~~~~~~~~[0m
-    at [0m[36mfile:///workspaces/claude-code-flow/src/swarm/memory.ts[0m:[0m[33m1238[0m:[0m[33m21[0m
-
-[0m[1mTS2412 [0m[ERROR]: Type 'undefined' is not assignable to type 'Timeout' with 'exactOptionalPropertyTypes: true'. Consider adding 'undefined' to the type of the target.
-      this.cleanupTimer = undefined;
-[0m[31m      ~~~~~~~~~~~~~~~~~[0m
-    at [0m[36mfile:///workspaces/claude-code-flow/src/swarm/memory.ts[0m:[0m[33m1239[0m:[0m[33m7[0m
-
-[0m[1mTS2345 [0m[ERROR]: Argument of type 'string | undefined' is not assignable to parameter of type 'string'.
-  Type 'undefined' is not assignable to type 'string'.
-      this.cache.delete(oldestKey);
-[0m[31m                        ~~~~~~~~~[0m
-    at [0m[36mfile:///workspaces/claude-code-flow/src/swarm/memory.ts[0m:[0m[33m1331[0m:[0m[33m25[0m
-
-[0m[1mTS18046 [0m[ERROR]: 'error' is of type 'unknown'.
-      this.stderr(`Error: ${error.message}`);
-[0m[31m                            ~~~~~[0m
-    at [0m[36mfile:///workspaces/claude-code-flow/tests/unit/cli/cli-commands.test.ts[0m:[0m[33m76[0m:[0m[33m29[0m
-
-[0m[1mTS2339 [0m[ERROR]: Property 'delay' does not exist on type 'typeof AsyncTestUtils'.
-              await AsyncTestUtils.delay(100);
-[0m[31m                                   ~~~~~[0m
-    at [0m[36mfile:///workspaces/claude-code-flow/tests/unit/cli/cli-commands.test.ts[0m:[0m[33m399[0m:[0m[33m36[0m
-
-[0m[1mTS7006 [0m[ERROR]: Parameter 'args' implicitly has an 'any' type.
-          handler: async (args) => {
-[0m[31m                          ~~~~[0m
-    at [0m[36mfile:///workspaces/claude-code-flow/tests/unit/cli/cli-commands.test.ts[0m:[0m[33m752[0m:[0m[33m27[0m
-
-[0m[1mTS7006 [0m[ERROR]: Parameter 'args' implicitly has an 'any' type.
-          handler: async (args) => {
-[0m[31m                          ~~~~[0m
-    at [0m[36mfile:///workspaces/claude-code-flow/tests/unit/cli/cli-commands.test.ts[0m:[0m[33m764[0m:[0m[33m27[0m
-
-[0m[1mTS2741 [0m[ERROR]: Property 'description' is missing in type '{ name: string; type: "string"; required: true; }' but required in type '{ name: string; description: string; type: "string" | "number" | "boolean"; required?: boolean; default?: any; }'.
-            { name: 'action', type: 'string', required: true },
-[0m[31m            ~~~~~~~~~~~~~~~~~~~~~~~~~~~~~~~~~~~~~~~~~~~~~~~~~~[0m
-    at [0m[36mfile:///workspaces/claude-code-flow/tests/unit/cli/cli-commands.test.ts[0m:[0m[33m847[0m:[0m[33m13[0m
-
-    'description' is declared here.
-        description: string;
-    [0m[36m    ~~~~~~~~~~~[0m
-        at [0m[36mfile:///workspaces/claude-code-flow/tests/unit/cli/cli-commands.test.ts[0m:[0m[33m27[0m:[0m[33m5[0m
-
-[0m[1mTS2741 [0m[ERROR]: Property 'description' is missing in type '{ name: string; type: "string"; }' but required in type '{ name: string; description: string; type: "string" | "number" | "boolean"; required?: boolean; default?: any; }'.
-            { name: 'name', type: 'string' },
-[0m[31m            ~~~~~~~~~~~~~~~~~~~~~~~~~~~~~~~~[0m
-    at [0m[36mfile:///workspaces/claude-code-flow/tests/unit/cli/cli-commands.test.ts[0m:[0m[33m848[0m:[0m[33m13[0m
-
-    'description' is declared here.
-        description: string;
-    [0m[36m    ~~~~~~~~~~~[0m
-        at [0m[36mfile:///workspaces/claude-code-flow/tests/unit/cli/cli-commands.test.ts[0m:[0m[33m27[0m:[0m[33m5[0m
-
-[0m[1mTS2339 [0m[ERROR]: Property 'delay' does not exist on type 'typeof AsyncTestUtils'.
-            await AsyncTestUtils.delay(Math.random() * 100); // Simulate processing time
-[0m[31m                                 ~~~~~[0m
-    at [0m[36mfile:///workspaces/claude-code-flow/tests/unit/cli/cli-commands.test.ts[0m:[0m[33m851[0m:[0m[33m34[0m
-
-[0m[1mTS2741 [0m[ERROR]: Property 'description' is missing in type '{ name: string; type: "string"; required: true; }' but required in type '{ name: string; description: string; type: "string" | "number" | "boolean"; required?: boolean; default?: any; }'.
-            { name: 'action', type: 'string', required: true },
-[0m[31m            ~~~~~~~~~~~~~~~~~~~~~~~~~~~~~~~~~~~~~~~~~~~~~~~~~~[0m
-    at [0m[36mfile:///workspaces/claude-code-flow/tests/unit/cli/cli-commands.test.ts[0m:[0m[33m861[0m:[0m[33m13[0m
-
-    'description' is declared here.
-        description: string;
-    [0m[36m    ~~~~~~~~~~~[0m
-        at [0m[36mfile:///workspaces/claude-code-flow/tests/unit/cli/cli-commands.test.ts[0m:[0m[33m27[0m:[0m[33m5[0m
-
-[0m[1mTS2741 [0m[ERROR]: Property 'description' is missing in type '{ name: string; type: "string"; }' but required in type '{ name: string; description: string; type: "string" | "number" | "boolean"; required?: boolean; default?: any; }'.
-            { name: 'command', type: 'string' },
-[0m[31m            ~~~~~~~~~~~~~~~~~~~~~~~~~~~~~~~~~~~[0m
-    at [0m[36mfile:///workspaces/claude-code-flow/tests/unit/cli/cli-commands.test.ts[0m:[0m[33m862[0m:[0m[33m13[0m
-
-    'description' is declared here.
-        description: string;
-    [0m[36m    ~~~~~~~~~~~[0m
-        at [0m[36mfile:///workspaces/claude-code-flow/tests/unit/cli/cli-commands.test.ts[0m:[0m[33m27[0m:[0m[33m5[0m
-
-[0m[1mTS2339 [0m[ERROR]: Property 'delay' does not exist on type 'typeof AsyncTestUtils'.
-            await AsyncTestUtils.delay(Math.random() * 100); // Simulate processing time
-[0m[31m                                 ~~~~~[0m
-    at [0m[36mfile:///workspaces/claude-code-flow/tests/unit/cli/cli-commands.test.ts[0m:[0m[33m865[0m:[0m[33m34[0m
-
-[0m[1mTS2741 [0m[ERROR]: Property 'description' is missing in type '{ name: string; type: "number"; default: number; }' but required in type '{ name: string; description: string; type: "string" | "number" | "boolean"; required?: boolean; default?: any; }'.
-          { name: 'iterations', type: 'number', default: 100 },
-[0m[31m          ~~~~~~~~~~~~~~~~~~~~~~~~~~~~~~~~~~~~~~~~~~~~~~~~~~~~[0m
-    at [0m[36mfile:///workspaces/claude-code-flow/tests/unit/cli/cli-commands.test.ts[0m:[0m[33m921[0m:[0m[33m11[0m
-
-    'description' is declared here.
-        description: string;
-    [0m[36m    ~~~~~~~~~~~[0m
-        at [0m[36mfile:///workspaces/claude-code-flow/tests/unit/cli/cli-commands.test.ts[0m:[0m[33m27[0m:[0m[33m5[0m
-
-[0m[1mTS2741 [0m[ERROR]: Property 'description' is missing in type '{ name: string; type: "number"; default: number; }' but required in type '{ name: string; description: string; type: "string" | "number" | "boolean"; required?: boolean; default?: any; }'.
-          { name: 'delay', type: 'number', default: 0 },
-[0m[31m          ~~~~~~~~~~~~~~~~~~~~~~~~~~~~~~~~~~~~~~~~~~~~~[0m
-    at [0m[36mfile:///workspaces/claude-code-flow/tests/unit/cli/cli-commands.test.ts[0m:[0m[33m922[0m:[0m[33m11[0m
-
-    'description' is declared here.
-        description: string;
-    [0m[36m    ~~~~~~~~~~~[0m
-        at [0m[36mfile:///workspaces/claude-code-flow/tests/unit/cli/cli-commands.test.ts[0m:[0m[33m27[0m:[0m[33m5[0m
-
-[0m[1mTS2339 [0m[ERROR]: Property 'delay' does not exist on type 'typeof AsyncTestUtils'.
-              await AsyncTestUtils.delay(args.delay);
-[0m[31m                                   ~~~~~[0m
-    at [0m[36mfile:///workspaces/claude-code-flow/tests/unit/cli/cli-commands.test.ts[0m:[0m[33m927[0m:[0m[33m36[0m
-
-[0m[1mTS2304 [0m[ERROR]: Cannot find name 'PerformanceTestUtils'.
-      const { result, duration } = await PerformanceTestUtils.measureTime(async () => {
-[0m[31m                                         ~~~~~~~~~~~~~~~~~~~~[0m
-    at [0m[36mfile:///workspaces/claude-code-flow/tests/unit/cli/cli-commands.test.ts[0m:[0m[33m942[0m:[0m[33m42[0m
-
-[0m[1mTS2304 [0m[ERROR]: Cannot find name 'PerformanceTestUtils'.
-      const { stats } = await PerformanceTestUtils.benchmark(
-[0m[31m                              ~~~~~~~~~~~~~~~~~~~~[0m
-    at [0m[36mfile:///workspaces/claude-code-flow/tests/unit/cli/cli-commands.test.ts[0m:[0m[33m970[0m:[0m[33m31[0m
-
-[0m[1mTS2305 [0m[ERROR]: Module '"file:///workspaces/claude-code-flow/src/coordination/work-stealing.ts"' has no exported member 'WorkStealingScheduler'.
-import { WorkStealingScheduler } from '../../../src/coordination/work-stealing.ts';
-[0m[31m         ~~~~~~~~~~~~~~~~~~~~~[0m
-    at [0m[36mfile:///workspaces/claude-code-flow/tests/unit/coordination/coordination-system.test.ts[0m:[0m[33m16[0m:[0m[33m10[0m
-
-[0m[1mTS2724 [0m[ERROR]: '"file:///workspaces/claude-code-flow/src/coordination/advanced-scheduler.ts"' has no exported member named 'AdvancedScheduler'. Did you mean 'AdvancedTaskScheduler'?
-import { AdvancedScheduler } from '../../../src/coordination/advanced-scheduler.ts';
-[0m[31m         ~~~~~~~~~~~~~~~~~[0m
-    at [0m[36mfile:///workspaces/claude-code-flow/tests/unit/coordination/coordination-system.test.ts[0m:[0m[33m18[0m:[0m[33m10[0m
-
-    'AdvancedTaskScheduler' is declared here.
-    export class AdvancedTaskScheduler extends TaskScheduler {
-    [0m[36m             ~~~~~~~~~~~~~~~~~~~~~[0m
-        at [0m[36mfile:///workspaces/claude-code-flow/src/coordination/advanced-scheduler.ts[0m:[0m[33m143[0m:[0m[33m14[0m
-
-[0m[1mTS2554 [0m[ERROR]: Expected 3 arguments, but got 1.
-    resourceManager = new ResourceManager({
-[0m[31m                      ^[0m
-    at [0m[36mfile:///workspaces/claude-code-flow/tests/unit/coordination/coordination-system.test.ts[0m:[0m[33m39[0m:[0m[33m23[0m
-
-    An argument for 'eventBus' was not provided.
-        private eventBus: IEventBus,
-    [0m[36m    ~~~~~~~~~~~~~~~~~~~~~~~~~~~[0m
-        at [0m[36mfile:///workspaces/claude-code-flow/src/coordination/resources.ts[0m:[0m[33m29[0m:[0m[33m5[0m
-
-[0m[1mTS2554 [0m[ERROR]: Expected 3 arguments, but got 1.
-    scheduler = new TaskScheduler({
-[0m[31m                ^[0m
-    at [0m[36mfile:///workspaces/claude-code-flow/tests/unit/coordination/coordination-system.test.ts[0m:[0m[33m45[0m:[0m[33m17[0m
-
-    An argument for 'eventBus' was not provided.
-        protected eventBus: IEventBus,
-    [0m[36m    ~~~~~~~~~~~~~~~~~~~~~~~~~~~~~[0m
-        at [0m[36mfile:///workspaces/claude-code-flow/src/coordination/scheduler.ts[0m:[0m[33m30[0m:[0m[33m5[0m
-
-[0m[1mTS2554 [0m[ERROR]: Expected 2 arguments, but got 1.
-    conflictResolver = new ConflictResolver({
-[0m[31m                       ^[0m
-    at [0m[36mfile:///workspaces/claude-code-flow/tests/unit/coordination/coordination-system.test.ts[0m:[0m[33m51[0m:[0m[33m24[0m
-
-    An argument for 'eventBus' was not provided.
-        private eventBus: IEventBus,
-    [0m[36m    ~~~~~~~~~~~~~~~~~~~~~~~~~~~[0m
-        at [0m[36mfile:///workspaces/claude-code-flow/src/coordination/conflict-resolution.ts[0m:[0m[33m157[0m:[0m[33m5[0m
-
-[0m[1mTS2554 [0m[ERROR]: Expected 3 arguments, but got 1.
-    coordinationManager = new CoordinationManager({
-[0m[31m                          ^[0m
-    at [0m[36mfile:///workspaces/claude-code-flow/tests/unit/coordination/coordination-system.test.ts[0m:[0m[33m56[0m:[0m[33m27[0m
-
-    An argument for 'eventBus' was not provided.
-        private eventBus: IEventBus,
-    [0m[36m    ~~~~~~~~~~~~~~~~~~~~~~~~~~~[0m
-        at [0m[36mfile:///workspaces/claude-code-flow/src/coordination/manager.ts[0m:[0m[33m48[0m:[0m[33m5[0m
-
-[0m[1mTS2339 [0m[ERROR]: Property 'submitTask' does not exist on type 'CoordinationManager'.
-        coordinationManager.submitTask(task.id, task)
-[0m[31m                            ~~~~~~~~~~[0m
-    at [0m[36mfile:///workspaces/claude-code-flow/tests/unit/coordination/coordination-system.test.ts[0m:[0m[33m85[0m:[0m[33m29[0m
-
-[0m[1mTS2339 [0m[ERROR]: Property 'delay' does not exist on type 'typeof AsyncTestUtils'.
-            await AsyncTestUtils.delay(10);
-[0m[31m                                 ~~~~~[0m
-    at [0m[36mfile:///workspaces/claude-code-flow/tests/unit/coordination/coordination-system.test.ts[0m:[0m[33m105[0m:[0m[33m34[0m
-
-[0m[1mTS2339 [0m[ERROR]: Property 'delay' does not exist on type 'typeof AsyncTestUtils'.
-            await AsyncTestUtils.delay(10);
-[0m[31m                                 ~~~~~[0m
-    at [0m[36mfile:///workspaces/claude-code-flow/tests/unit/coordination/coordination-system.test.ts[0m:[0m[33m114[0m:[0m[33m34[0m
-
-[0m[1mTS2339 [0m[ERROR]: Property 'delay' does not exist on type 'typeof AsyncTestUtils'.
-            await AsyncTestUtils.delay(10);
-[0m[31m                                 ~~~~~[0m
-    at [0m[36mfile:///workspaces/claude-code-flow/tests/unit/coordination/coordination-system.test.ts[0m:[0m[33m123[0m:[0m[33m34[0m
-
-[0m[1mTS2339 [0m[ERROR]: Property 'submitTask' does not exist on type 'CoordinationManager'.
-        coordinationManager.submitTask('task-c', tasks[2]),
-[0m[31m                            ~~~~~~~~~~[0m
-    at [0m[36mfile:///workspaces/claude-code-flow/tests/unit/coordination/coordination-system.test.ts[0m:[0m[33m132[0m:[0m[33m29[0m
-
-[0m[1mTS2339 [0m[ERROR]: Property 'submitTask' does not exist on type 'CoordinationManager'.
-        coordinationManager.submitTask('task-a', tasks[0]),
-[0m[31m                            ~~~~~~~~~~[0m
-    at [0m[36mfile:///workspaces/claude-code-flow/tests/unit/coordination/coordination-system.test.ts[0m:[0m[33m133[0m:[0m[33m29[0m
-
-[0m[1mTS2339 [0m[ERROR]: Property 'submitTask' does not exist on type 'CoordinationManager'.
-        coordinationManager.submitTask('task-b', tasks[1]),
-[0m[31m                            ~~~~~~~~~~[0m
-    at [0m[36mfile:///workspaces/claude-code-flow/tests/unit/coordination/coordination-system.test.ts[0m:[0m[33m134[0m:[0m[33m29[0m
-=======
 [0m[32mCheck[0m file:///Users/iaminawe/Sites/claude-code-flow/tests/unit/cli/cli-commands.test.ts
 [0m[32mCheck[0m file:///Users/iaminawe/Sites/claude-code-flow/tests/unit/cli/start/process-manager.test.ts
 [0m[32mCheck[0m file:///Users/iaminawe/Sites/claude-code-flow/tests/unit/cli/start/process-ui.test.ts
@@ -530,7 +155,6 @@
         () => coordinationManager.assignTask('long-task', longRunningTask),
 [0m[31m                                             ~~~~~~~~~~~[0m
     at [0m[36mfile:///Users/iaminawe/Sites/claude-code-flow/tests/unit/coordination/coordination-system.test.ts[0m:[0m[33m178[0m:[0m[33m46[0m
->>>>>>> 7fa8ad97
 
 [0m[1mTS2304 [0m[ERROR]: Cannot find name 'generateCoordinationTasks'.
       const tasks = generateCoordinationTasks(20);
@@ -1380,253 +1004,6 @@
       mocks.coordinationManager.getAgentTaskCount = spy(async () => 0);
 [0m[31m      ~~~~~~~~~~~~~~~~~~~~~~~~~~~~~~~~~~~~~~~~~~~[0m
     at [0m[36mfile:///Users/iaminawe/Sites/claude-code-flow/tests/unit/core/orchestrator.test.ts[0m:[0m[33m665[0m:[0m[33m7[0m
-
-[0m[1mTS2614 [0m[ERROR]: Module '"file:///workspaces/claude-code-flow/src/swarm/memory.ts"' has no exported member 'SwarmMemory'. Did you mean to use 'import SwarmMemory from "file:///workspaces/claude-code-flow/src/swarm/memory.ts"' instead?
-import { SwarmMemory } from '../../src/swarm/memory.ts';
-[0m[31m         ~~~~~~~~~~~[0m
-    at [0m[36mfile:///workspaces/claude-code-flow/tests/unit/incremental-updates.test.ts[0m:[0m[33m11[0m:[0m[33m10[0m
-
-[0m[1mTS2305 [0m[ERROR]: Module '"file:///workspaces/claude-code-flow/src/core/config.ts"' has no exported member 'ConfigurationManager'.
-import { ConfigurationManager } from '../../src/core/config.ts';
-[0m[31m         ~~~~~~~~~~~~~~~~~~~~[0m
-    at [0m[36mfile:///workspaces/claude-code-flow/tests/unit/incremental-updates.test.ts[0m:[0m[33m12[0m:[0m[33m10[0m
-
-[0m[1mTS2305 [0m[ERROR]: Module '"file:///workspaces/claude-code-flow/src/memory/cache.ts"' has no exported member 'SimpleCache'.
-import { SimpleCache } from '../../src/memory/cache.ts';
-[0m[31m         ~~~~~~~~~~~[0m
-    at [0m[36mfile:///workspaces/claude-code-flow/tests/unit/incremental-updates.test.ts[0m:[0m[33m15[0m:[0m[33m10[0m
-
-[0m[1mTS2345 [0m[ERROR]: Argument of type 'string' is not assignable to parameter of type 'string[]'.
-    await FileSystemTestUtils.cleanup(tempDir);
-[0m[31m                                      ~~~~~~~[0m
-    at [0m[36mfile:///workspaces/claude-code-flow/tests/unit/incremental-updates.test.ts[0m:[0m[33m32[0m:[0m[33m39[0m
-
-[0m[1mTS2554 [0m[ERROR]: Expected 3 arguments, but got 1.
-      memoryManager = new MemoryManager({ backend });
-[0m[31m                      ~~~~~~~~~~~~~~~~~~~~~~~~~~~~~~[0m
-    at [0m[36mfile:///workspaces/claude-code-flow/tests/unit/incremental-updates.test.ts[0m:[0m[33m41[0m:[0m[33m23[0m
-
-    An argument for 'eventBus' was not provided.
-        private eventBus: IEventBus,
-    [0m[36m    ~~~~~~~~~~~~~~~~~~~~~~~~~~~[0m
-        at [0m[36mfile:///workspaces/claude-code-flow/src/memory/manager.ts[0m:[0m[33m53[0m:[0m[33m5[0m
-
-[0m[1mTS2554 [0m[ERROR]: Expected 1 arguments, but got 3.
-      await memoryManager.store('test-key', 'initial value', { namespace: 'test' });
-[0m[31m                                            ~~~~~~~~~~~~~~~~~~~~~~~~~~~~~~~~~~~~~~[0m
-    at [0m[36mfile:///workspaces/claude-code-flow/tests/unit/incremental-updates.test.ts[0m:[0m[33m47[0m:[0m[33m45[0m
-
-[0m[1mTS2554 [0m[ERROR]: Expected 1 arguments, but got 2.
-      const initial = await memoryManager.retrieve('test-key', 'test');
-[0m[31m                                                               ~~~~~~[0m
-    at [0m[36mfile:///workspaces/claude-code-flow/tests/unit/incremental-updates.test.ts[0m:[0m[33m48[0m:[0m[33m64[0m
-
-[0m[1mTS2554 [0m[ERROR]: Expected 1 arguments, but got 2.
-      const updated1 = await memoryManager.retrieve('test-key', 'test');
-[0m[31m                                                                ~~~~~~[0m
-    at [0m[36mfile:///workspaces/claude-code-flow/tests/unit/incremental-updates.test.ts[0m:[0m[33m53[0m:[0m[33m65[0m
-
-[0m[1mTS2554 [0m[ERROR]: Expected 1 arguments, but got 2.
-      const updated2 = await memoryManager.retrieve('test-key', 'test');
-[0m[31m                                                                ~~~~~~[0m
-    at [0m[36mfile:///workspaces/claude-code-flow/tests/unit/incremental-updates.test.ts[0m:[0m[33m59[0m:[0m[33m65[0m
-
-[0m[1mTS2554 [0m[ERROR]: Expected 1 arguments, but got 3.
-      await memoryManager.store('test-key', { a: 1, b: 2, c: 3 }, { namespace: 'test' });
-[0m[31m                                            ~~~~~~~~~~~~~~~~~~~~~~~~~~~~~~~~~~~~~~~~~~~[0m
-    at [0m[36mfile:///workspaces/claude-code-flow/tests/unit/incremental-updates.test.ts[0m:[0m[33m65[0m:[0m[33m45[0m
-
-[0m[1mTS2554 [0m[ERROR]: Expected 1 arguments, but got 2.
-      const initial = await memoryManager.retrieve('test-key', 'test');
-[0m[31m                                                               ~~~~~~[0m
-    at [0m[36mfile:///workspaces/claude-code-flow/tests/unit/incremental-updates.test.ts[0m:[0m[33m66[0m:[0m[33m64[0m
-
-[0m[1mTS2698 [0m[ERROR]: Spread types may only be created from object types.
-        content: { ...initial!.content, b: 5 },
-[0m[31m                   ~~~~~~~~~~~~~~~~~~~[0m
-    at [0m[36mfile:///workspaces/claude-code-flow/tests/unit/incremental-updates.test.ts[0m:[0m[33m70[0m:[0m[33m20[0m
-
-[0m[1mTS2554 [0m[ERROR]: Expected 1 arguments, but got 2.
-      const updated = await memoryManager.retrieve('test-key', 'test');
-[0m[31m                                                               ~~~~~~[0m
-    at [0m[36mfile:///workspaces/claude-code-flow/tests/unit/incremental-updates.test.ts[0m:[0m[33m74[0m:[0m[33m64[0m
-
-[0m[1mTS2345 [0m[ERROR]: Argument of type '{ a: number; b: number; c: number; }' is not assignable to parameter of type 'string'.
-      assertEquals(updated?.content, { a: 1, b: 5, c: 3 });
-[0m[31m                                     ~~~~~~~~~~~~~~~~~~~~[0m
-    at [0m[36mfile:///workspaces/claude-code-flow/tests/unit/incremental-updates.test.ts[0m:[0m[33m75[0m:[0m[33m38[0m
-
-[0m[1mTS2554 [0m[ERROR]: Expected 1 arguments, but got 3.
-      await memoryManager.store('test-key', 'value', { namespace: 'test' });
-[0m[31m                                            ~~~~~~~~~~~~~~~~~~~~~~~~~~~~~~[0m
-    at [0m[36mfile:///workspaces/claude-code-flow/tests/unit/incremental-updates.test.ts[0m:[0m[33m80[0m:[0m[33m45[0m
-
-[0m[1mTS2554 [0m[ERROR]: Expected 1 arguments, but got 2.
-      const initial = await memoryManager.retrieve('test-key', 'test');
-[0m[31m                                                               ~~~~~~[0m
-    at [0m[36mfile:///workspaces/claude-code-flow/tests/unit/incremental-updates.test.ts[0m:[0m[33m81[0m:[0m[33m64[0m
-
-[0m[1mTS2339 [0m[ERROR]: Property 'createdAt' does not exist on type 'MemoryEntry'.
-      const createdAt = initial!.createdAt;
-[0m[31m                                 ~~~~~~~~~[0m
-    at [0m[36mfile:///workspaces/claude-code-flow/tests/unit/incremental-updates.test.ts[0m:[0m[33m82[0m:[0m[33m34[0m
-
-[0m[1mTS2554 [0m[ERROR]: Expected 1 arguments, but got 2.
-      const updated = await memoryManager.retrieve('test-key', 'test');
-[0m[31m                                                               ~~~~~~[0m
-    at [0m[36mfile:///workspaces/claude-code-flow/tests/unit/incremental-updates.test.ts[0m:[0m[33m88[0m:[0m[33m64[0m
-
-[0m[1mTS2339 [0m[ERROR]: Property 'createdAt' does not exist on type 'MemoryEntry'.
-      assertEquals(updated?.createdAt, createdAt);
-[0m[31m                            ~~~~~~~~~[0m
-    at [0m[36mfile:///workspaces/claude-code-flow/tests/unit/incremental-updates.test.ts[0m:[0m[33m90[0m:[0m[33m29[0m
-
-[0m[1mTS2339 [0m[ERROR]: Property 'updatedAt' does not exist on type 'MemoryEntry'.
-      assert(updated!.updatedAt > createdAt);
-[0m[31m                      ~~~~~~~~~[0m
-    at [0m[36mfile:///workspaces/claude-code-flow/tests/unit/incremental-updates.test.ts[0m:[0m[33m91[0m:[0m[33m23[0m
-
-[0m[1mTS2345 [0m[ERROR]: Argument of type '{ level1: { level2: { level3: { b: number; c: number; }; array: number[]; }; }; }' is not assignable to parameter of type 'Partial<{ level1: { level2: { level3: { a: number; b: number; }; array: number[]; }; keep: string; }; }>'.
-  Types of property 'level1' are incompatible.
-    Property 'keep' is missing in type '{ level2: { level3: { b: number; c: number; }; array: number[]; }; }' but required in type '{ level2: { level3: { a: number; b: number; }; array: number[]; }; keep: string; }'.
-      const result = deepMerge(original, update);
-[0m[31m                                         ~~~~~~[0m
-    at [0m[36mfile:///workspaces/claude-code-flow/tests/unit/incremental-updates.test.ts[0m:[0m[33m252[0m:[0m[33m42[0m
-
-    'keep' is declared here.
-              keep: 'this'
-    [0m[36m          ~~~~~~~~~~~~[0m
-        at [0m[36mfile:///workspaces/claude-code-flow/tests/unit/incremental-updates.test.ts[0m:[0m[33m236[0m:[0m[33m11[0m
-
-[0m[1mTS2353 [0m[ERROR]: Object literal may only specify known properties, and 'c' does not exist in type '{ a: number; b: number; }'.
-              c: 3
-[0m[31m              ^[0m
-    at [0m[36mfile:///workspaces/claude-code-flow/tests/unit/incremental-updates.test.ts[0m:[0m[33m260[0m:[0m[33m15[0m
-
-    The expected type comes from property 'level3' which is declared here on type '{ level3: { a: number; b: number; }; array: number[]; }'
-                level3: {
-    [0m[36m            ^[0m
-        at [0m[36mfile:///workspaces/claude-code-flow/tests/unit/incremental-updates.test.ts[0m:[0m[33m230[0m:[0m[33m13[0m
-
-[0m[1mTS2339 [0m[ERROR]: Property 'c' does not exist on type '{ b: number; }'.
-      assertEquals(result.nested.c, 4);
-[0m[31m                                 ^[0m
-    at [0m[36mfile:///workspaces/claude-code-flow/tests/unit/incremental-updates.test.ts[0m:[0m[33m277[0m:[0m[33m34[0m
-
-[0m[1mTS2554 [0m[ERROR]: Expected 3 arguments, but got 1.
-      resourceManager = new ResourceManager({
-[0m[31m                        ^[0m
-    at [0m[36mfile:///workspaces/claude-code-flow/tests/unit/incremental-updates.test.ts[0m:[0m[33m285[0m:[0m[33m25[0m
-
-    An argument for 'logger' was not provided.
-        logger: ILogger,
-    [0m[36m    ~~~~~~~~~~~~~~~[0m
-        at [0m[36mfile:///workspaces/claude-code-flow/src/resources/resource-manager.ts[0m:[0m[33m337[0m:[0m[33m5[0m
-
-[0m[1mTS2339 [0m[ERROR]: Property 'allocate' does not exist on type 'ResourceManager'.
-      const allocation1 = await resourceManager.allocate('task1', {
-[0m[31m                                                ~~~~~~~~[0m
-    at [0m[36mfile:///workspaces/claude-code-flow/tests/unit/incremental-updates.test.ts[0m:[0m[33m293[0m:[0m[33m49[0m
-
-[0m[1mTS2339 [0m[ERROR]: Property 'getUsage' does not exist on type 'ResourceManager'.
-      const usage1 = resourceManager.getUsage();
-[0m[31m                                     ~~~~~~~~[0m
-    at [0m[36mfile:///workspaces/claude-code-flow/tests/unit/incremental-updates.test.ts[0m:[0m[33m301[0m:[0m[33m38[0m
-
-[0m[1mTS2339 [0m[ERROR]: Property 'allocate' does not exist on type 'ResourceManager'.
-      const allocation2 = await resourceManager.allocate('task2', {
-[0m[31m                                                ~~~~~~~~[0m
-    at [0m[36mfile:///workspaces/claude-code-flow/tests/unit/incremental-updates.test.ts[0m:[0m[33m306[0m:[0m[33m49[0m
-
-[0m[1mTS2339 [0m[ERROR]: Property 'getUsage' does not exist on type 'ResourceManager'.
-      const usage2 = resourceManager.getUsage();
-[0m[31m                                     ~~~~~~~~[0m
-    at [0m[36mfile:///workspaces/claude-code-flow/tests/unit/incremental-updates.test.ts[0m:[0m[33m314[0m:[0m[33m38[0m
-
-[0m[1mTS2339 [0m[ERROR]: Property 'allocate' does not exist on type 'ResourceManager'.
-      await resourceManager.allocate('task1', {
-[0m[31m                            ~~~~~~~~[0m
-    at [0m[36mfile:///workspaces/claude-code-flow/tests/unit/incremental-updates.test.ts[0m:[0m[33m321[0m:[0m[33m29[0m
-
-[0m[1mTS2339 [0m[ERROR]: Property 'getUsage' does not exist on type 'ResourceManager'.
-      const usageBefore = resourceManager.getUsage();
-[0m[31m                                          ~~~~~~~~[0m
-    at [0m[36mfile:///workspaces/claude-code-flow/tests/unit/incremental-updates.test.ts[0m:[0m[33m327[0m:[0m[33m43[0m
-
-[0m[1mTS2339 [0m[ERROR]: Property 'deallocate' does not exist on type 'ResourceManager'.
-      resourceManager.deallocate('task1');
-[0m[31m                      ~~~~~~~~~~[0m
-    at [0m[36mfile:///workspaces/claude-code-flow/tests/unit/incremental-updates.test.ts[0m:[0m[33m330[0m:[0m[33m23[0m
-
-[0m[1mTS2339 [0m[ERROR]: Property 'getUsage' does not exist on type 'ResourceManager'.
-      const usageAfter = resourceManager.getUsage();
-[0m[31m                                         ~~~~~~~~[0m
-    at [0m[36mfile:///workspaces/claude-code-flow/tests/unit/incremental-updates.test.ts[0m:[0m[33m332[0m:[0m[33m42[0m
-
-[0m[1mTS2554 [0m[ERROR]: Expected 3 arguments, but got 1.
-      const memoryManager = new MemoryManager({ backend });
-[0m[31m                            ~~~~~~~~~~~~~~~~~~~~~~~~~~~~~~[0m
-    at [0m[36mfile:///workspaces/claude-code-flow/tests/unit/incremental-updates.test.ts[0m:[0m[33m342[0m:[0m[33m29[0m
-
-    An argument for 'eventBus' was not provided.
-        private eventBus: IEventBus,
-    [0m[36m    ~~~~~~~~~~~~~~~~~~~~~~~~~~~[0m
-        at [0m[36mfile:///workspaces/claude-code-flow/src/memory/manager.ts[0m:[0m[33m53[0m:[0m[33m5[0m
-
-[0m[1mTS2554 [0m[ERROR]: Expected 1 arguments, but got 3.
-          memoryManager.store(`key-${i}`, i, { namespace: 'batch' })
-[0m[31m                                          ~~~~~~~~~~~~~~~~~~~~~~~~~[0m
-    at [0m[36mfile:///workspaces/claude-code-flow/tests/unit/incremental-updates.test.ts[0m:[0m[33m348[0m:[0m[33m43[0m
-
-[0m[1mTS2554 [0m[ERROR]: Expected 1 arguments, but got 2.
-          const entry = await memoryManager.retrieve(`key-${i}`, 'batch');
-[0m[31m                                                                 ~~~~~~~[0m
-    at [0m[36mfile:///workspaces/claude-code-flow/tests/unit/incremental-updates.test.ts[0m:[0m[33m355[0m:[0m[33m66[0m
-
-[0m[1mTS2554 [0m[ERROR]: Expected 1 arguments, but got 2.
-        const updated = await memoryManager.retrieve(`key-${i}`, 'batch');
-[0m[31m                                                                 ~~~~~~~[0m
-    at [0m[36mfile:///workspaces/claude-code-flow/tests/unit/incremental-updates.test.ts[0m:[0m[33m364[0m:[0m[33m66[0m
-
-[0m[1mTS2345 [0m[ERROR]: Argument of type 'number' is not assignable to parameter of type 'string'.
-        assertEquals(updated?.content, i + 10);
-[0m[31m                                       ~~~~~~[0m
-    at [0m[36mfile:///workspaces/claude-code-flow/tests/unit/incremental-updates.test.ts[0m:[0m[33m365[0m:[0m[33m40[0m
-
-[0m[1mTS2554 [0m[ERROR]: Expected 3 arguments, but got 1.
-      const memoryManager = new MemoryManager({ backend });
-[0m[31m                            ~~~~~~~~~~~~~~~~~~~~~~~~~~~~~~[0m
-    at [0m[36mfile:///workspaces/claude-code-flow/tests/unit/incremental-updates.test.ts[0m:[0m[33m409[0m:[0m[33m29[0m
-
-    An argument for 'eventBus' was not provided.
-        private eventBus: IEventBus,
-    [0m[36m    ~~~~~~~~~~~~~~~~~~~~~~~~~~~[0m
-        at [0m[36mfile:///workspaces/claude-code-flow/src/memory/manager.ts[0m:[0m[33m53[0m:[0m[33m5[0m
-
-[0m[1mTS2339 [0m[ERROR]: Property 'on' does not exist on type 'MemoryManager'.
-      memoryManager.on('memory:updated', (event) => {
-[0m[31m                    ~~[0m
-    at [0m[36mfile:///workspaces/claude-code-flow/tests/unit/incremental-updates.test.ts[0m:[0m[33m413[0m:[0m[33m21[0m
-
-[0m[1mTS7006 [0m[ERROR]: Parameter 'event' implicitly has an 'any' type.
-      memoryManager.on('memory:updated', (event) => {
-[0m[31m                                          ~~~~~[0m
-    at [0m[36mfile:///workspaces/claude-code-flow/tests/unit/incremental-updates.test.ts[0m:[0m[33m413[0m:[0m[33m43[0m
-
-[0m[1mTS2554 [0m[ERROR]: Expected 1 arguments, but got 3.
-      await memoryManager.store('event-key', 'initial', { namespace: 'events' });
-[0m[31m                                             ~~~~~~~~~~~~~~~~~~~~~~~~~~~~~~~~~~[0m
-    at [0m[36mfile:///workspaces/claude-code-flow/tests/unit/incremental-updates.test.ts[0m:[0m[33m417[0m:[0m[33m46[0m
-
-[0m[1mTS2554 [0m[ERROR]: Expected 1 arguments, but got 2.
-      const entry = await memoryManager.retrieve('event-key', 'events');
-[0m[31m                                                              ~~~~~~~~[0m
-    at [0m[36mfile:///workspaces/claude-code-flow/tests/unit/incremental-updates.test.ts[0m:[0m[33m418[0m:[0m[33m63[0m
-
-[0m[1mTS2559 [0m[ERROR]: Type '100' has no properties in common with type '{ timeout?: number; interval?: number; message?: string; }'.
-      await AsyncTestUtils.waitFor(() => updateEvents.length > 0, 100);
-[0m[31m                                                                  ~~~[0m
-    at [0m[36mfile:///workspaces/claude-code-flow/tests/unit/incremental-updates.test.ts[0m:[0m[33m423[0m:[0m[33m67[0m
 
 [0m[1mTS18046 [0m[ERROR]: 'result' is of type 'unknown'.
       assertEquals(result.name, 'John');
@@ -2165,74 +1542,9 @@
     Type '{ c: number; }' is not assignable to type 'number'.
       const original = new Map([['a', 1], ['b', { c: 2 }]]);
 [0m[31m                           ~~~[0m
-<<<<<<< HEAD
-    at [0m[36mfile:///workspaces/claude-code-flow/tests/unit/utils/helpers.test.ts[0m:[0m[33m293[0m:[0m[33m28[0m
-
-[0m[1mTS2379 [0m[ERROR]: Argument of type '{ suffix: string; dir: string | undefined; }' is not assignable to parameter of type 'MakeTempOptions' with 'exactOptionalPropertyTypes: true'. Consider adding 'undefined' to the types of the target's properties.
-  Types of property 'dir' are incompatible.
-    Type 'string | undefined' is not assignable to type 'string'.
-      Type 'undefined' is not assignable to type 'string'.
-    const tempFile = await Deno.makeTempFile({ suffix, dir });
-[0m[31m                                             ~~~~~~~~~~~~~~~[0m
-    at [0m[36mfile:///workspaces/claude-code-flow/tests/utils/test-utils.ts[0m:[0m[33m423[0m:[0m[33m46[0m
-
-[0m[1mTS2344 [0m[ERROR]: Type 'K' does not satisfy the constraint 'unknown[]'.
-  Type 'keyof T' is not assignable to type 'unknown[]'.
-    Type 'string | number | symbol' is not assignable to type 'unknown[]'.
-      Type 'string' is not assignable to type 'unknown[]'.
-  ): T & { [K in keyof T]: T[K] extends (...args: any[]) => any ? Spy<T, K> : T[K] } {
-[0m[31m                                                                         ^[0m
-    at [0m[36mfile:///workspaces/claude-code-flow/tests/utils/test-utils.ts[0m:[0m[33m479[0m:[0m[33m74[0m
-
-[0m[1mTS2862 [0m[ERROR]: Type 'T & Partial<T>' is generic and can only be indexed for reading.
-        mock[key] = stub(mock, key as keyof T, value);
-[0m[31m        ~~~~~~~~~[0m
-    at [0m[36mfile:///workspaces/claude-code-flow/tests/utils/test-utils.ts[0m:[0m[33m484[0m:[0m[33m9[0m
-
-[0m[1mTS7053 [0m[ERROR]: Element implicitly has an 'any' type because expression of type '"method"' can't be used to index type '{}'.
-  Property 'method' does not exist on type '{}'.
-      obj[methodName] = implementation;
-[0m[31m      ~~~~~~~~~~~~~~~[0m
-    at [0m[36mfile:///workspaces/claude-code-flow/tests/utils/test-utils.ts[0m:[0m[33m501[0m:[0m[33m7[0m
-
-[0m[1mTS7053 [0m[ERROR]: Element implicitly has an 'any' type because expression of type '"method"' can't be used to index type '{}'.
-  Property 'method' does not exist on type '{}'.
-      obj[methodName] = () => {};
-[0m[31m      ~~~~~~~~~~~~~~~[0m
-    at [0m[36mfile:///workspaces/claude-code-flow/tests/utils/test-utils.ts[0m:[0m[33m503[0m:[0m[33m7[0m
-
-[0m[1mTS2345 [0m[ERROR]: Argument of type '"method"' is not assignable to parameter of type 'never'.
-    return stub(obj, methodName) as any;
-[0m[31m                     ~~~~~~~~~~[0m
-    at [0m[36mfile:///workspaces/claude-code-flow/tests/utils/test-utils.ts[0m:[0m[33m506[0m:[0m[33m22[0m
-
-[0m[1mTS2322 [0m[ERROR]: Type 'Stub<T, GetParametersFromProp<T, keyof T>, GetReturnFromProp<T, keyof T>>' is not assignable to type 'T[keyof T]'.
-  'Stub<T, GetParametersFromProp<T, keyof T>, GetReturnFromProp<T, keyof T>>' is assignable to the constraint of type 'T[keyof T]', but 'T[keyof T]' could be instantiated with a different subtype of constraint 'any'.
-        mock[method] = stub(mock, method, () => {
-[0m[31m        ~~~~~~~~~~~~[0m
-    at [0m[36mfile:///workspaces/claude-code-flow/tests/utils/test-utils.ts[0m:[0m[33m521[0m:[0m[33m9[0m
-
-[0m[1mTS18046 [0m[ERROR]: 'error' is of type 'unknown'.
-          `Expected error of type ${ErrorClass.name}, but got ${error.constructor.name}`
-[0m[31m                                                                ~~~~~[0m
-    at [0m[36mfile:///workspaces/claude-code-flow/tests/utils/test-utils.ts[0m:[0m[33m626[0m:[0m[33m65[0m
-
-[0m[1mTS18046 [0m[ERROR]: 'error' is of type 'unknown'.
-      if (msgIncludes && !error.message.includes(msgIncludes)) {
-[0m[31m                          ~~~~~[0m
-    at [0m[36mfile:///workspaces/claude-code-flow/tests/utils/test-utils.ts[0m:[0m[33m630[0m:[0m[33m27[0m
-
-[0m[1mTS18046 [0m[ERROR]: 'error' is of type 'unknown'.
-          `Expected error message to include "${msgIncludes}", but got: ${error.message}`
-[0m[31m                                                                          ~~~~~[0m
-    at [0m[36mfile:///workspaces/claude-code-flow/tests/utils/test-utils.ts[0m:[0m[33m632[0m:[0m[33m75[0m
-
-Found 344 errors.
-=======
     at [0m[36mfile:///Users/iaminawe/Sites/claude-code-flow/tests/unit/utils/helpers.test.ts[0m:[0m[33m292[0m:[0m[33m28[0m
 
 Found 249 errors.
->>>>>>> 7fa8ad97
 
 [0m[1m[31merror[0m: Type checking failed.
 
