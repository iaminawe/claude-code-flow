--- conflicted
+++ resolved
@@ -1,26 +1,12 @@
 {
   "name": "claude-flow",
-<<<<<<< HEAD
-  "version": "1.1.3",
-  "description": "Advanced AI agent orchestration with TaskMaster integration and BatchTool optimization",
-  "main": "src/cli/main.ts",
-=======
   "version": "1.0.70",
-  "description": "Advanced AI agent orchestration system for Claude Code",
+  "description": "Advanced AI agent orchestration system with TaskMaster integration and BatchTool optimization",
   "main": "cli.js",
->>>>>>> 93fb608e
   "bin": {
     "claude-flow": "./cli.js"
   },
   "scripts": {
-<<<<<<< HEAD
-    "postinstall": "node scripts/install-enhanced.js",
-    "build": "PATH=\"/home/codespace/.deno/bin:$PATH\" deno compile --allow-all --no-check --output=bin/claude-flow src/cli/main.ts",
-    "build:all": "node scripts/build-all-platforms.js",
-    "build:simple": "PATH=\"/home/codespace/.deno/bin:$PATH\" deno compile --allow-all --no-check --output=bin/claude-flow-simple src/cli/simple-cli.ts",
-    "test": "deno task test",
-    "prepublishOnly": "echo 'Ready to publish cross-platform binaries'"
-=======
     "dev": "tsx src/cli/main.ts",
     "build": "npm run build:ts && npm run build:binary",
     "build:ts": "tsc",
@@ -33,7 +19,6 @@
     "lint": "eslint src --ext .ts,.js",
     "format": "prettier --write src",
     "postinstall": "node scripts/install.js"
->>>>>>> 93fb608e
   },
   "keywords": [
     "claude",
@@ -63,25 +48,15 @@
     "node": ">=18.0.0"
   },
   "files": [
-<<<<<<< HEAD
+    "cli.js",
     "bin/",
+    "dist/",
     "src/",
     ".taskmaster/",
     ".claude/",
     ".roo/",
     ".roomodes",
-    "swarm-demo.ts",
-    "swarm-demo-enhanced.ts",
-    "scripts/install-enhanced.js",
-    "scripts/build-all-platforms.js",
-=======
-    "cli.js",
-    "bin/",
-    "dist/",
-    "src/",
-    ".claude/",
     "scripts/install.js",
->>>>>>> 93fb608e
     "scripts/swarm-blessed-ui.js",
     "scripts/swarm-simple.js",
     "scripts/swarm-example.sh",
